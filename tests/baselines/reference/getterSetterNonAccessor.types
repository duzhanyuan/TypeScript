--- conflicted
+++ resolved
@@ -1,39 +1,35 @@
-=== tests/cases/compiler/getterSetterNonAccessor.ts ===
-function getFunc():any{return 0;}
->getFunc : () => any
->0 : 0
-
-function setFunc(v){}          
->setFunc : (v: any) => void
->v : any
-
-Object.defineProperty({}, "0", <PropertyDescriptor>({
->Object.defineProperty({}, "0", <PropertyDescriptor>({          get: getFunc,          set: setFunc,          configurable: true      })) : any
->Object.defineProperty : (o: any, p: string, attributes: PropertyDescriptor) => any
->Object : ObjectConstructor
->defineProperty : (o: any, p: string, attributes: PropertyDescriptor) => any
->{} : {}
->"0" : "0"
-><PropertyDescriptor>({          get: getFunc,          set: setFunc,          configurable: true      }) : PropertyDescriptor
->PropertyDescriptor : PropertyDescriptor
->({          get: getFunc,          set: setFunc,          configurable: true      }) : { get: () => any; set: (v: any) => void; configurable: true; }
->{          get: getFunc,          set: setFunc,          configurable: true      } : { get: () => any; set: (v: any) => void; configurable: true; }
-
-          get: getFunc,
->get : () => any
->getFunc : () => any
-
-          set: setFunc,
->set : (v: any) => void
->setFunc : (v: any) => void
-
-          configurable: true
-<<<<<<< HEAD
->configurable : true
-=======
->configurable : boolean
->>>>>>> 9950b98b
->true : true
-
-      }));
-
+=== tests/cases/compiler/getterSetterNonAccessor.ts ===
+function getFunc():any{return 0;}
+>getFunc : () => any
+>0 : 0
+
+function setFunc(v){}          
+>setFunc : (v: any) => void
+>v : any
+
+Object.defineProperty({}, "0", <PropertyDescriptor>({
+>Object.defineProperty({}, "0", <PropertyDescriptor>({          get: getFunc,          set: setFunc,          configurable: true      })) : any
+>Object.defineProperty : (o: any, p: string, attributes: PropertyDescriptor) => any
+>Object : ObjectConstructor
+>defineProperty : (o: any, p: string, attributes: PropertyDescriptor) => any
+>{} : {}
+>"0" : "0"
+><PropertyDescriptor>({          get: getFunc,          set: setFunc,          configurable: true      }) : PropertyDescriptor
+>PropertyDescriptor : PropertyDescriptor
+>({          get: getFunc,          set: setFunc,          configurable: true      }) : { get: () => any; set: (v: any) => void; configurable: true; }
+>{          get: getFunc,          set: setFunc,          configurable: true      } : { get: () => any; set: (v: any) => void; configurable: true; }
+
+          get: getFunc,
+>get : () => any
+>getFunc : () => any
+
+          set: setFunc,
+>set : (v: any) => void
+>setFunc : (v: any) => void
+
+          configurable: true
+>configurable : boolean
+>true : true
+
+      }));
+