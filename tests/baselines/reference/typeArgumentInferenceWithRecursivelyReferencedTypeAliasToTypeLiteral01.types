=== tests/cases/compiler/typeArgumentInferenceWithRecursivelyReferencedTypeAliasToTypeLiteral01.ts ===
type TreeNode = {
>TreeNode : TreeNode

    name: string;
>name : string

    parent: TreeNode;
>parent : TreeNode
>TreeNode : TreeNode
}

var nodes: TreeNode[];
>nodes : TreeNode[]
>TreeNode : TreeNode

nodes.map(n => n.name);
>nodes.map(n => n.name) : string[]
<<<<<<< HEAD
>nodes.map : <U>(this: { name: string; parent: TreeNode; }[], callbackfn: (value: { name: string; parent: TreeNode; }, index: number, array: { name: string; parent: TreeNode; }[]) => U, thisArg?: any) => U[]
>nodes : { name: string; parent: TreeNode; }[]
>map : <U>(this: { name: string; parent: TreeNode; }[], callbackfn: (value: { name: string; parent: TreeNode; }, index: number, array: { name: string; parent: TreeNode; }[]) => U, thisArg?: any) => U[]
>n => n.name : (n: { name: string; parent: TreeNode; }) => string
>n : { name: string; parent: TreeNode; }
=======
>nodes.map : <U>(callbackfn: (value: TreeNode, index: number, array: TreeNode[]) => U, thisArg?: any) => U[]
>nodes : TreeNode[]
>map : <U>(callbackfn: (value: TreeNode, index: number, array: TreeNode[]) => U, thisArg?: any) => U[]
>n => n.name : (n: TreeNode) => string
>n : TreeNode
>>>>>>> 02334d85
>n.name : string
>n : TreeNode
>name : string

<|MERGE_RESOLUTION|>--- conflicted
+++ resolved
@@ -1,35 +1,27 @@
-=== tests/cases/compiler/typeArgumentInferenceWithRecursivelyReferencedTypeAliasToTypeLiteral01.ts ===
-type TreeNode = {
->TreeNode : TreeNode
-
-    name: string;
->name : string
-
-    parent: TreeNode;
->parent : TreeNode
->TreeNode : TreeNode
-}
-
-var nodes: TreeNode[];
->nodes : TreeNode[]
->TreeNode : TreeNode
-
-nodes.map(n => n.name);
->nodes.map(n => n.name) : string[]
-<<<<<<< HEAD
->nodes.map : <U>(this: { name: string; parent: TreeNode; }[], callbackfn: (value: { name: string; parent: TreeNode; }, index: number, array: { name: string; parent: TreeNode; }[]) => U, thisArg?: any) => U[]
->nodes : { name: string; parent: TreeNode; }[]
->map : <U>(this: { name: string; parent: TreeNode; }[], callbackfn: (value: { name: string; parent: TreeNode; }, index: number, array: { name: string; parent: TreeNode; }[]) => U, thisArg?: any) => U[]
->n => n.name : (n: { name: string; parent: TreeNode; }) => string
->n : { name: string; parent: TreeNode; }
-=======
->nodes.map : <U>(callbackfn: (value: TreeNode, index: number, array: TreeNode[]) => U, thisArg?: any) => U[]
->nodes : TreeNode[]
->map : <U>(callbackfn: (value: TreeNode, index: number, array: TreeNode[]) => U, thisArg?: any) => U[]
->n => n.name : (n: TreeNode) => string
->n : TreeNode
->>>>>>> 02334d85
->n.name : string
->n : TreeNode
->name : string
-
+=== tests/cases/compiler/typeArgumentInferenceWithRecursivelyReferencedTypeAliasToTypeLiteral01.ts ===
+type TreeNode = {
+>TreeNode : TreeNode
+
+    name: string;
+>name : string
+
+    parent: TreeNode;
+>parent : TreeNode
+>TreeNode : TreeNode
+}
+
+var nodes: TreeNode[];
+>nodes : TreeNode[]
+>TreeNode : TreeNode
+
+nodes.map(n => n.name);
+>nodes.map(n => n.name) : string[]
+>nodes.map : <U>(this: TreeNode[], callbackfn: (value: TreeNode, index: number, array: TreeNode[]) => U, thisArg?: any) => U[]
+>nodes : TreeNode[]
+>map : <U>(this: TreeNode[], callbackfn: (value: TreeNode, index: number, array: TreeNode[]) => U, thisArg?: any) => U[]
+>n => n.name : (n: TreeNode) => string
+>n : TreeNode
+>n.name : string
+>n : TreeNode
+>name : string
+