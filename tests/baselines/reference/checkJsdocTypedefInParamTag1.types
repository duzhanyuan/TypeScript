=== tests/cases/conformance/jsdoc/0.js ===
// @ts-check
/**
 * @typedef {Object} Opts
 * @property {string} x
 * @property {string=} y
 * @property {string} [z]
 * @property {string} [w="hi"]
 *
 * @param {Opts} opts
 */
function foo(opts) {
>foo : (opts: { x: string; y?: string; z?: string; w?: string; }) => void
>opts : { x: string; y?: string; z?: string; w?: string; }

    opts.x;
>opts.x : string
>opts : { x: string; y?: string; z?: string; w?: string; }
>x : string
}

foo({x: 'abc'});
>foo({x: 'abc'}) : void
>foo : (opts: { x: string; y?: string; z?: string; w?: string; }) => void
>{x: 'abc'} : { x: string; }
>x : string
>'abc' : "abc"

/**
<<<<<<< HEAD
 * @typedef {Object} AnotherOpts
 * @property anotherX {string}
 * @property anotherY {string=}
 * 
 * @param {AnotherOpts} opts
 */
function foo1(opts) {}
>foo1 : (opts: { anotherX: string; anotherY?: string; }) => void
>opts : { anotherX: string; anotherY?: string; }

foo1({anotherX: "world"});
>foo1({anotherX: "world"}) : void
>foo1 : (opts: { anotherX: string; anotherY?: string; }) => void
>{anotherX: "world"} : { anotherX: string; }
>anotherX : string
>"world" : "world"
=======
 * @typedef {object} Opts1
 * @property {string} x
 * @property {string=} y
 * @property {string} [z]
 * @property {string} [w="hi"]
 *
 * @param {Opts1} opts
 */
function foo1(opts) {
>foo1 : (opts: { x: string; y?: string; z?: string; w?: string; }) => void
>opts : { x: string; y?: string; z?: string; w?: string; }

    opts.x;
>opts.x : string
>opts : { x: string; y?: string; z?: string; w?: string; }
>x : string
}
foo1({x: 'abc'});
>foo1({x: 'abc'}) : void
>foo1 : (opts: { x: string; y?: string; z?: string; w?: string; }) => void
>{x: 'abc'} : { x: string; }
>x : string
>'abc' : "abc"
>>>>>>> f938caf8

<|MERGE_RESOLUTION|>--- conflicted
+++ resolved
@@ -1,72 +1,77 @@
-=== tests/cases/conformance/jsdoc/0.js ===
-// @ts-check
-/**
- * @typedef {Object} Opts
- * @property {string} x
- * @property {string=} y
- * @property {string} [z]
- * @property {string} [w="hi"]
- *
- * @param {Opts} opts
- */
-function foo(opts) {
->foo : (opts: { x: string; y?: string; z?: string; w?: string; }) => void
->opts : { x: string; y?: string; z?: string; w?: string; }
-
-    opts.x;
->opts.x : string
->opts : { x: string; y?: string; z?: string; w?: string; }
->x : string
-}
-
-foo({x: 'abc'});
->foo({x: 'abc'}) : void
->foo : (opts: { x: string; y?: string; z?: string; w?: string; }) => void
->{x: 'abc'} : { x: string; }
->x : string
->'abc' : "abc"
-
-/**
-<<<<<<< HEAD
- * @typedef {Object} AnotherOpts
- * @property anotherX {string}
- * @property anotherY {string=}
- * 
- * @param {AnotherOpts} opts
- */
-function foo1(opts) {}
->foo1 : (opts: { anotherX: string; anotherY?: string; }) => void
->opts : { anotherX: string; anotherY?: string; }
-
-foo1({anotherX: "world"});
->foo1({anotherX: "world"}) : void
->foo1 : (opts: { anotherX: string; anotherY?: string; }) => void
->{anotherX: "world"} : { anotherX: string; }
->anotherX : string
->"world" : "world"
-=======
- * @typedef {object} Opts1
- * @property {string} x
- * @property {string=} y
- * @property {string} [z]
- * @property {string} [w="hi"]
- *
- * @param {Opts1} opts
- */
-function foo1(opts) {
->foo1 : (opts: { x: string; y?: string; z?: string; w?: string; }) => void
->opts : { x: string; y?: string; z?: string; w?: string; }
-
-    opts.x;
->opts.x : string
->opts : { x: string; y?: string; z?: string; w?: string; }
->x : string
-}
-foo1({x: 'abc'});
->foo1({x: 'abc'}) : void
->foo1 : (opts: { x: string; y?: string; z?: string; w?: string; }) => void
->{x: 'abc'} : { x: string; }
->x : string
->'abc' : "abc"
->>>>>>> f938caf8
-
+=== tests/cases/conformance/jsdoc/0.js ===
+// @ts-check
+/**
+ * @typedef {Object} Opts
+ * @property {string} x
+ * @property {string=} y
+ * @property {string} [z]
+ * @property {string} [w="hi"]
+ *
+ * @param {Opts} opts
+ */
+function foo(opts) {
+>foo : (opts: { x: string; y?: string; z?: string; w?: string; }) => void
+>opts : { x: string; y?: string; z?: string; w?: string; }
+
+    opts.x;
+>opts.x : string
+>opts : { x: string; y?: string; z?: string; w?: string; }
+>x : string
+}
+
+foo({x: 'abc'});
+>foo({x: 'abc'}) : void
+>foo : (opts: { x: string; y?: string; z?: string; w?: string; }) => void
+>{x: 'abc'} : { x: string; }
+>x : string
+>'abc' : "abc"
+
+/**
+ * @typedef {Object} AnotherOpts
+ * @property anotherX {string}
+ * @property anotherY {string=}
+ * 
+ * @param {AnotherOpts} opts
+ */
+function foo1(opts) {
+>foo1 : (opts: { anotherX: string; anotherY?: string; }) => void
+>opts : { anotherX: string; anotherY?: string; }
+
+    opts.anotherX;
+>opts.anotherX : string
+>opts : { anotherX: string; anotherY?: string; }
+>anotherX : string
+}
+
+foo1({anotherX: "world"});
+>foo1({anotherX: "world"}) : void
+>foo1 : (opts: { anotherX: string; anotherY?: string; }) => void
+>{anotherX: "world"} : { anotherX: string; }
+>anotherX : string
+>"world" : "world"
+
+/**
+ * @typedef {object} Opts1
+ * @property {string} x
+ * @property {string=} y
+ * @property {string} [z]
+ * @property {string} [w="hi"]
+ *
+ * @param {Opts1} opts
+ */
+function foo2(opts) {
+>foo2 : (opts: { x: string; y?: string; z?: string; w?: string; }) => void
+>opts : { x: string; y?: string; z?: string; w?: string; }
+
+    opts.x;
+>opts.x : string
+>opts : { x: string; y?: string; z?: string; w?: string; }
+>x : string
+}
+foo2({x: 'abc'});
+>foo2({x: 'abc'}) : void
+>foo2 : (opts: { x: string; y?: string; z?: string; w?: string; }) => void
+>{x: 'abc'} : { x: string; }
+>x : string
+>'abc' : "abc"
+