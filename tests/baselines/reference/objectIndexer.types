=== tests/cases/compiler/objectIndexer.ts ===
export interface Callback {
>Callback : Callback

    (value: any): void;
>value : any
}

interface IMap {
>IMap : IMap

    [s: string]: Callback;
>s : string
>Callback : Callback
}

class Emitter {
>Emitter : Emitter

    private listeners: IMap;
>listeners : IMap
>IMap : IMap

    constructor () {
        this.listeners = {};
<<<<<<< HEAD
>this.listeners = {} : { [s: string]: Callback; }
>this.listeners : IMap
>this : this
>listeners : IMap
>{} : { [s: string]: Callback; }
=======
>this.listeners = {} : {}
>this.listeners : IMap
>this : this
>listeners : IMap
>{} : {}
>>>>>>> 906ce18b
    }
}

<|MERGE_RESOLUTION|>--- conflicted
+++ resolved
@@ -1,41 +1,33 @@
-=== tests/cases/compiler/objectIndexer.ts ===
-export interface Callback {
->Callback : Callback
-
-    (value: any): void;
->value : any
-}
-
-interface IMap {
->IMap : IMap
-
-    [s: string]: Callback;
->s : string
->Callback : Callback
-}
-
-class Emitter {
->Emitter : Emitter
-
-    private listeners: IMap;
->listeners : IMap
->IMap : IMap
-
-    constructor () {
-        this.listeners = {};
-<<<<<<< HEAD
->this.listeners = {} : { [s: string]: Callback; }
->this.listeners : IMap
->this : this
->listeners : IMap
->{} : { [s: string]: Callback; }
-=======
->this.listeners = {} : {}
->this.listeners : IMap
->this : this
->listeners : IMap
->{} : {}
->>>>>>> 906ce18b
-    }
-}
-
+=== tests/cases/compiler/objectIndexer.ts ===
+export interface Callback {
+>Callback : Callback
+
+    (value: any): void;
+>value : any
+}
+
+interface IMap {
+>IMap : IMap
+
+    [s: string]: Callback;
+>s : string
+>Callback : Callback
+}
+
+class Emitter {
+>Emitter : Emitter
+
+    private listeners: IMap;
+>listeners : IMap
+>IMap : IMap
+
+    constructor () {
+        this.listeners = {};
+>this.listeners = {} : {}
+>this.listeners : IMap
+>this : this
+>listeners : IMap
+>{} : {}
+    }
+}
+