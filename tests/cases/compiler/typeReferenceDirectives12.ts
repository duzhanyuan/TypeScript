// @noImplicitReferences: true
// @declaration: true
// @typeRoots: /types
// @traceResolution: true
// @out: output.js
<<<<<<< HEAD
// @module: amd
=======
>>>>>>> 8038eb94
// @currentDirectory: /

// @filename: /types/lib/index.d.ts

interface Lib { x }

// @filename: /main.ts
export class Cls {
    x
}

// @filename: /mod1.ts
/// <reference types="lib" />

import {Cls} from "./main";
Cls.prototype.foo = function() { return undefined; }

declare module "./main" {
    interface Cls {
        foo(): Lib;
    }
    namespace Cls {
        function bar(): Lib;
    }
}

// @filename: /mod2.ts
import { Cls } from "./main";
import "./mod1";

export const cls = Cls;
export const foo = new Cls().foo();
export const bar = Cls.bar();<|MERGE_RESOLUTION|>--- conflicted
+++ resolved
@@ -1,42 +1,39 @@
-// @noImplicitReferences: true
-// @declaration: true
-// @typeRoots: /types
-// @traceResolution: true
-// @out: output.js
-<<<<<<< HEAD
-// @module: amd
-=======
->>>>>>> 8038eb94
-// @currentDirectory: /
-
-// @filename: /types/lib/index.d.ts
-
-interface Lib { x }
-
-// @filename: /main.ts
-export class Cls {
-    x
-}
-
-// @filename: /mod1.ts
-/// <reference types="lib" />
-
-import {Cls} from "./main";
-Cls.prototype.foo = function() { return undefined; }
-
-declare module "./main" {
-    interface Cls {
-        foo(): Lib;
-    }
-    namespace Cls {
-        function bar(): Lib;
-    }
-}
-
-// @filename: /mod2.ts
-import { Cls } from "./main";
-import "./mod1";
-
-export const cls = Cls;
-export const foo = new Cls().foo();
+// @noImplicitReferences: true
+// @declaration: true
+// @typeRoots: /types
+// @traceResolution: true
+// @out: output.js
+
+// @currentDirectory: /
+
+// @filename: /types/lib/index.d.ts
+
+interface Lib { x }
+
+// @filename: /main.ts
+export class Cls {
+    x
+}
+
+// @filename: /mod1.ts
+/// <reference types="lib" />
+
+import {Cls} from "./main";
+Cls.prototype.foo = function() { return undefined; }
+
+declare module "./main" {
+    interface Cls {
+        foo(): Lib;
+    }
+    namespace Cls {
+        function bar(): Lib;
+    }
+}
+
+// @filename: /mod2.ts
+import { Cls } from "./main";
+import "./mod1";
+
+export const cls = Cls;
+export const foo = new Cls().foo();
 export const bar = Cls.bar();