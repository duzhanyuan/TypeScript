--- conflicted
+++ resolved
@@ -1,137 +1,113 @@
-﻿/// <reference path="..\..\..\..\src\harness\external\mocha.d.ts" />
-/// <reference path="..\..\..\..\src\harness\harnessLanguageService.ts" />
-
-describe('PreProcessFile:', function () {
-    function test(sourceText: string, readImportFile: boolean, expectedPreProcess: ts.PreProcessedFileInfo): void {
-        var resultPreProcess = ts.preProcessFile(sourceText, readImportFile);
-
-        var resultIsLibFile = resultPreProcess.isLibFile;
-        var resultImportedFiles = resultPreProcess.importedFiles;
-        var resultReferencedFiles = resultPreProcess.referencedFiles;
-
-        var expectedIsLibFile = expectedPreProcess.isLibFile;
-        var expectedImportedFiles = expectedPreProcess.importedFiles;
-        var expectedReferencedFiles = expectedPreProcess.referencedFiles;
-
-        assert.equal(resultIsLibFile, expectedIsLibFile, "Pre-processed file has different value for isLibFile. Expected: " + expectedPreProcess + ". Actual: " + resultIsLibFile);
-
-        assert.equal(resultImportedFiles.length, expectedImportedFiles.length,
-            "Array's length of imported files does not match expected. Expected: " + expectedImportedFiles.length + ". Actual: " + resultImportedFiles.length);
-
-        assert.equal(resultReferencedFiles.length, expectedReferencedFiles.length,
-            "Array's length of referenced files does not match expected. Expected: " + expectedReferencedFiles.length + ". Actual: " + resultReferencedFiles.length);
-
-        for (var i = 0; i < expectedImportedFiles.length; ++i) {
-            var resultImportedFile = resultImportedFiles[i];
-            var expectedImportedFile = expectedImportedFiles[i];
-
-            assert.equal(resultImportedFile.fileName, expectedImportedFile.fileName, "Imported file path does not match expected. Expected: " + expectedImportedFile.fileName + ". Actual: " + resultImportedFile.fileName + ".");
-            
-            assert.equal(resultImportedFile.start, expectedImportedFile.start, "Imported file position does not match expected. Expected: " + expectedImportedFile.start + ". Actual: " + resultImportedFile.start + ".");
-
-            assert.equal(resultImportedFile.length, expectedImportedFile.length, "Imported file length does not match expected. Expected: " + expectedImportedFile.length + ". Actual: " + resultImportedFile.length + ".");
-        }
-
-        for (var i = 0; i < expectedReferencedFiles.length; ++i) {
-            var resultReferencedFile = resultReferencedFiles[i];
-            var expectedReferencedFile = expectedReferencedFiles[i];
-
-            assert.equal(resultReferencedFile.fileName, expectedReferencedFile.fileName, "Referenced file path does not match expected. Expected: " + expectedReferencedFile.fileName + ". Actual: " + resultReferencedFile.fileName + ".");
-            
-            assert.equal(resultReferencedFile.start, expectedReferencedFile.start, "Referenced file position does not match expected. Expected: " + expectedReferencedFile.start + ". Actual: " + resultReferencedFile.start + ".");
-
-            assert.equal(resultReferencedFile.length, expectedReferencedFile.length, "Referenced file length does not match expected. Expected: " + expectedReferencedFile.length + ". Actual: " + resultReferencedFile.length + ".");
-        }
-    }
-    describe("Test preProcessFiles,", function () {
-        it("Correctly return referenced files from triple slash", function () {
-            test("///<reference path = \"refFile1.ts\" />" + "\n" + "///<reference path =\"refFile2.ts\"/>" + "\n" + "///<reference path=\"refFile3.ts\" />" + "\n" + "///<reference path= \"..\\refFile4d.ts\" />", true,
-                {
-<<<<<<< HEAD
-                    referencedFiles: [{ filename: "refFile1.ts", start: 0, length: 37 }, { filename: "refFile2.ts", start: 38, length: 35 },
-                        { filename: "refFile3.ts", start: 74, length: 35 }, { filename: "..\\refFile4d.ts", start: 110, length: 40 }],
-=======
-                    referencedFiles: [{ fileName: "refFile1.ts", pos: 0, end: 37 }, { fileName: "refFile2.ts", pos: 38, end: 73 },
-                        { fileName: "refFile3.ts", pos: 74, end: 109 }, { fileName: "..\\refFile4d.ts", pos: 110, end: 150 }],
->>>>>>> 11944be1
-                    importedFiles: <ts.FileReference[]>[],
-                    isLibFile: false
-                });
-        }),
-
-        it("Do not return reference path because of invalid triple-slash syntax", function () {
-            test("///<reference path\"refFile1.ts\" />" + "\n" + "///<reference path =\"refFile2.ts\">" + "\n" + "///<referencepath=\"refFile3.ts\" />" + "\n" + "///<reference pat= \"refFile4d.ts\" />", true,
-                {
-                    referencedFiles: <ts.FileReference[]>[],
-                    importedFiles: <ts.FileReference[]>[],
-                    isLibFile: false
-                });
-        }),
-
-        it("Correctly return imported files", function () {
-            test("import i1 = require(\"r1.ts\"); import i2 =require(\"r2.ts\"); import i3= require(\"r3.ts\"); import i4=require(\"r4.ts\"); import i5 = require  (\"r5.ts\");", true,
-                {
-                    referencedFiles: <ts.FileReference[]>[],
-<<<<<<< HEAD
-                    importedFiles: [{ filename: "r1.ts", start: 20, length: 5 }, { filename: "r2.ts", start: 49, length: 5 }, { filename: "r3.ts", start: 78, length: 5 },
-                        { filename: "r4.ts", start: 106, length: 5 }, { filename: "r5.ts", start: 138, length: 5 }],
-=======
-                    importedFiles: [{ fileName: "r1.ts", pos: 20, end: 25 }, { fileName: "r2.ts", pos: 49, end: 54 }, { fileName: "r3.ts", pos: 78, end: 83 },
-                        { fileName: "r4.ts", pos: 106, end: 111 }, { fileName: "r5.ts", pos: 138, end: 143 }],
->>>>>>> 11944be1
-                    isLibFile: false
-                });
-        }),
-
-        it("Do not return imported files if readImportFiles argument is false", function () {
-            test("import i1 = require(\"r1.ts\"); import i2 =require(\"r2.ts\"); import i3= require(\"r3.ts\"); import i4=require(\"r4.ts\"); import i5 = require  (\"r5.ts\");", false,
-                {
-                    referencedFiles: <ts.FileReference[]>[],
-                    importedFiles: <ts.FileReference[]>[],
-                    isLibFile: false
-                });
-        }),
-
-        it("Do not return import path because of invalid import syntax", function () {
-            test("import i1 require(\"r1.ts\"); import = require(\"r2.ts\") import i3= require(\"r3.ts\"); import i5", true,
-                {
-                    referencedFiles: <ts.FileReference[]>[],
-<<<<<<< HEAD
-                    importedFiles: [{ filename: "r3.ts", start: 73, length: 5 }],
-=======
-                    importedFiles: [{ fileName: "r3.ts", pos: 73, end: 78 }],
->>>>>>> 11944be1
-                    isLibFile: false
-                });
-        }),
-
-        it("Correctly return referenced files and import files", function () {
-            test("///<reference path=\"refFile1.ts\" />" + "\n" + "///<reference path =\"refFile2.ts\"/>" + "\n" + "import i1 = require(\"r1.ts\"); import i2 =require(\"r2.ts\");", true,
-                {
-<<<<<<< HEAD
-                    referencedFiles: [{ filename: "refFile1.ts", start: 0, length: 35 }, { filename: "refFile2.ts", start: 36, length: 35 }],
-                    importedFiles: [{ filename: "r1.ts", start: 92, length: 5 }, { filename: "r2.ts", start: 121, length: 5 }],
-=======
-                    referencedFiles: [{ fileName: "refFile1.ts", pos: 0, end: 35 }, { fileName: "refFile2.ts", pos: 36, end: 71 }],
-                    importedFiles: [{ fileName: "r1.ts", pos: 92, end: 97 }, { fileName: "r2.ts", pos: 121, end: 126 }],
->>>>>>> 11944be1
-                    isLibFile: false
-                });
-        }),
-
-        it("Correctly return referenced files and import files even with some invalid syntax", function () {
-            test("///<reference path=\"refFile1.ts\" />" + "\n" + "///<reference path \"refFile2.ts\"/>" + "\n" + "import i1 = require(\"r1.ts\"); import = require(\"r2.ts\"); import i2 = require(\"r3.ts\");", true,
-                {
-<<<<<<< HEAD
-                    referencedFiles: [{ filename: "refFile1.ts", start: 0, length: 35 }],
-                    importedFiles: [{ filename: "r1.ts", start: 91, length: 5 }, { filename: "r3.ts", start: 148, length: 5 }],
-=======
-                    referencedFiles: [{ fileName: "refFile1.ts", pos: 0, end: 35 }],
-                    importedFiles: [{ fileName: "r1.ts", pos: 91, end: 96 }, { fileName: "r3.ts", pos: 148, end: 153 }],
->>>>>>> 11944be1
-                    isLibFile: false
-                })
-        });
-    });
-});
-
+﻿/// <reference path="..\..\..\..\src\harness\external\mocha.d.ts" />
+/// <reference path="..\..\..\..\src\harness\harnessLanguageService.ts" />
+
+describe('PreProcessFile:', function () {
+    function test(sourceText: string, readImportFile: boolean, expectedPreProcess: ts.PreProcessedFileInfo): void {
+        var resultPreProcess = ts.preProcessFile(sourceText, readImportFile);
+
+        var resultIsLibFile = resultPreProcess.isLibFile;
+        var resultImportedFiles = resultPreProcess.importedFiles;
+        var resultReferencedFiles = resultPreProcess.referencedFiles;
+
+        var expectedIsLibFile = expectedPreProcess.isLibFile;
+        var expectedImportedFiles = expectedPreProcess.importedFiles;
+        var expectedReferencedFiles = expectedPreProcess.referencedFiles;
+
+        assert.equal(resultIsLibFile, expectedIsLibFile, "Pre-processed file has different value for isLibFile. Expected: " + expectedPreProcess + ". Actual: " + resultIsLibFile);
+
+        assert.equal(resultImportedFiles.length, expectedImportedFiles.length,
+            "Array's length of imported files does not match expected. Expected: " + expectedImportedFiles.length + ". Actual: " + resultImportedFiles.length);
+
+        assert.equal(resultReferencedFiles.length, expectedReferencedFiles.length,
+            "Array's length of referenced files does not match expected. Expected: " + expectedReferencedFiles.length + ". Actual: " + resultReferencedFiles.length);
+
+        for (var i = 0; i < expectedImportedFiles.length; ++i) {
+            var resultImportedFile = resultImportedFiles[i];
+            var expectedImportedFile = expectedImportedFiles[i];
+
+            assert.equal(resultImportedFile.fileName, expectedImportedFile.fileName, "Imported file path does not match expected. Expected: " + expectedImportedFile.fileName + ". Actual: " + resultImportedFile.fileName + ".");
+            
+            assert.equal(resultImportedFile.start, expectedImportedFile.start, "Imported file position does not match expected. Expected: " + expectedImportedFile.start + ". Actual: " + resultImportedFile.start + ".");
+
+            assert.equal(resultImportedFile.length, expectedImportedFile.length, "Imported file length does not match expected. Expected: " + expectedImportedFile.length + ". Actual: " + resultImportedFile.length + ".");
+        }
+
+        for (var i = 0; i < expectedReferencedFiles.length; ++i) {
+            var resultReferencedFile = resultReferencedFiles[i];
+            var expectedReferencedFile = expectedReferencedFiles[i];
+
+            assert.equal(resultReferencedFile.fileName, expectedReferencedFile.fileName, "Referenced file path does not match expected. Expected: " + expectedReferencedFile.fileName + ". Actual: " + resultReferencedFile.fileName + ".");
+            
+            assert.equal(resultReferencedFile.start, expectedReferencedFile.start, "Referenced file position does not match expected. Expected: " + expectedReferencedFile.start + ". Actual: " + resultReferencedFile.start + ".");
+
+            assert.equal(resultReferencedFile.length, expectedReferencedFile.length, "Referenced file length does not match expected. Expected: " + expectedReferencedFile.length + ". Actual: " + resultReferencedFile.length + ".");
+        }
+    }
+    describe("Test preProcessFiles,", function () {
+        it("Correctly return referenced files from triple slash", function () {
+            test("///<reference path = \"refFile1.ts\" />" + "\n" + "///<reference path =\"refFile2.ts\"/>" + "\n" + "///<reference path=\"refFile3.ts\" />" + "\n" + "///<reference path= \"..\\refFile4d.ts\" />", true,
+                {
+                    referencedFiles: [{ fileName: "refFile1.ts", start: 0, length: 37 }, { fileName: "refFile2.ts", start: 38, length: 35 },
+                        { fileName: "refFile3.ts", start: 74, length: 35 }, { fileName: "..\\refFile4d.ts", start: 110, length: 40 }],
+                    importedFiles: <ts.FileReference[]>[],
+                    isLibFile: false
+                });
+        }),
+
+        it("Do not return reference path because of invalid triple-slash syntax", function () {
+            test("///<reference path\"refFile1.ts\" />" + "\n" + "///<reference path =\"refFile2.ts\">" + "\n" + "///<referencepath=\"refFile3.ts\" />" + "\n" + "///<reference pat= \"refFile4d.ts\" />", true,
+                {
+                    referencedFiles: <ts.FileReference[]>[],
+                    importedFiles: <ts.FileReference[]>[],
+                    isLibFile: false
+                });
+        }),
+
+        it("Correctly return imported files", function () {
+            test("import i1 = require(\"r1.ts\"); import i2 =require(\"r2.ts\"); import i3= require(\"r3.ts\"); import i4=require(\"r4.ts\"); import i5 = require  (\"r5.ts\");", true,
+                {
+                    referencedFiles: <ts.FileReference[]>[],
+                    importedFiles: [{ fileName: "r1.ts", start: 20, length: 5 }, { fileName: "r2.ts", start: 49, length: 5 }, { fileName: "r3.ts", start: 78, length: 5 },
+                        { fileName: "r4.ts", start: 106, length: 5 }, { fileName: "r5.ts", start: 138, length: 5 }],
+                    isLibFile: false
+                });
+        }),
+
+        it("Do not return imported files if readImportFiles argument is false", function () {
+            test("import i1 = require(\"r1.ts\"); import i2 =require(\"r2.ts\"); import i3= require(\"r3.ts\"); import i4=require(\"r4.ts\"); import i5 = require  (\"r5.ts\");", false,
+                {
+                    referencedFiles: <ts.FileReference[]>[],
+                    importedFiles: <ts.FileReference[]>[],
+                    isLibFile: false
+                });
+        }),
+
+        it("Do not return import path because of invalid import syntax", function () {
+            test("import i1 require(\"r1.ts\"); import = require(\"r2.ts\") import i3= require(\"r3.ts\"); import i5", true,
+                {
+                    referencedFiles: <ts.FileReference[]>[],
+                    importedFiles: [{ fileName: "r3.ts", start: 73, length: 5 }],
+                    isLibFile: false
+                });
+        }),
+
+        it("Correctly return referenced files and import files", function () {
+            test("///<reference path=\"refFile1.ts\" />" + "\n" + "///<reference path =\"refFile2.ts\"/>" + "\n" + "import i1 = require(\"r1.ts\"); import i2 =require(\"r2.ts\");", true,
+                {
+                    referencedFiles: [{ fileName: "refFile1.ts", start: 0, length: 35 }, { fileName: "refFile2.ts", start: 36, length: 35 }],
+                    importedFiles: [{ fileName: "r1.ts", start: 92, length: 5 }, { fileName: "r2.ts", start: 121, length: 5 }],
+                    isLibFile: false
+                });
+        }),
+
+        it("Correctly return referenced files and import files even with some invalid syntax", function () {
+            test("///<reference path=\"refFile1.ts\" />" + "\n" + "///<reference path \"refFile2.ts\"/>" + "\n" + "import i1 = require(\"r1.ts\"); import = require(\"r2.ts\"); import i2 = require(\"r3.ts\");", true,
+                {
+                    referencedFiles: [{ fileName: "refFile1.ts", start: 0, length: 35 }],
+                    importedFiles: [{ fileName: "r1.ts", start: 91, length: 5 }, { fileName: "r3.ts", start: 148, length: 5 }],
+                    isLibFile: false
+                })
+        });
+    });
+});
+