/// <reference path="../fourslash.ts"/>

////// Interface
////{| "itemName": "IPoint", "kind": "interface", "parentName": "<global>" |}interface IPoint {
////    {| "itemName": "getDist", "kind": "method", "parentName": "IPoint" |}getDist(): number;
////    {| "itemName": "new()", "kind": "construct", "parentName": "IPoint" |}new(): IPoint;
////    {| "itemName": "()", "kind": "call", "parentName": "IPoint" |}(): any;
////    {| "itemName": "[]", "kind": "index", "parentName": "IPoint" |}[x:string]: number;
////    {| "itemName": "prop", "kind": "property", "parentName": "IPoint" |}prop: string;
////}
////
/////// Module
////{| "itemName": "Shapes", "kind": "module", "parentName": "<global>" |}module Shapes {
////
////    // Class
////    {| "itemName": "Point", "kind": "class", "parentName": "Shapes" |}export class Point implements IPoint {
////        {| "itemName": "constructor", "kind": "constructor", "parentName": "Point" |}constructor (public x: number, public y: number) { }
////
////        // Instance member
////        {| "itemName": "getDist", "kind": "method", "parentName": "Point" |}getDist() { return Math.sqrt(this.x * this.x + this.y * this.y); }
////
////        // Getter
////        {| "itemName": "value", "kind": "getter", "parentName": "Point" |}get value(): number { return 0; }
////
////        // Setter
////        {| "itemName": "value", "kind": "setter", "parentName": "Point" |}set value(newValue: number) { return; }
////
////        // Static member
////        {| "itemName": "origin", "kind": "property", "parentName": "Point" |}static origin = new Point(0, 0);
////
////        // Static method
////        {| "itemName": "getOrigin", "kind": "method", "parentName": "Point" |}private static getOrigin() { return Point.origin;}
////    }
////
////    {| "itemName": "Values", "kind": "enum", "parentName": "Shapes" |}enum Values {
////        value1,
////        {| "itemName": "value2", "kind": "property", "parentName": "Values" |}value2,
////        value3,
////    }
////}
////
////// Local variables
////{| "itemName": "p", "kind": "var", "parentName": "" |}var p: IPoint = new Shapes.Point(3, 4);
////{| "itemName": "dist", "kind": "var", "parentName": "" |}var dist = p.getDist();

test.markers().forEach((marker) => {
    if (marker.data) {
        verify.navigationBarContains(marker.data.itemName, marker.data.kind, marker.fileName, marker.data.parentName);
    }
});

<<<<<<< HEAD
verify.navigationBarCount(25);

=======
verify.navigationBarCount(26);

>>>>>>> 5c23b3bc
<|MERGE_RESOLUTION|>--- conflicted
+++ resolved
@@ -1,58 +1,52 @@
-/// <reference path="../fourslash.ts"/>
-
-////// Interface
-////{| "itemName": "IPoint", "kind": "interface", "parentName": "<global>" |}interface IPoint {
-////    {| "itemName": "getDist", "kind": "method", "parentName": "IPoint" |}getDist(): number;
-////    {| "itemName": "new()", "kind": "construct", "parentName": "IPoint" |}new(): IPoint;
-////    {| "itemName": "()", "kind": "call", "parentName": "IPoint" |}(): any;
-////    {| "itemName": "[]", "kind": "index", "parentName": "IPoint" |}[x:string]: number;
-////    {| "itemName": "prop", "kind": "property", "parentName": "IPoint" |}prop: string;
-////}
-////
-/////// Module
-////{| "itemName": "Shapes", "kind": "module", "parentName": "<global>" |}module Shapes {
-////
-////    // Class
-////    {| "itemName": "Point", "kind": "class", "parentName": "Shapes" |}export class Point implements IPoint {
-////        {| "itemName": "constructor", "kind": "constructor", "parentName": "Point" |}constructor (public x: number, public y: number) { }
-////
-////        // Instance member
-////        {| "itemName": "getDist", "kind": "method", "parentName": "Point" |}getDist() { return Math.sqrt(this.x * this.x + this.y * this.y); }
-////
-////        // Getter
-////        {| "itemName": "value", "kind": "getter", "parentName": "Point" |}get value(): number { return 0; }
-////
-////        // Setter
-////        {| "itemName": "value", "kind": "setter", "parentName": "Point" |}set value(newValue: number) { return; }
-////
-////        // Static member
-////        {| "itemName": "origin", "kind": "property", "parentName": "Point" |}static origin = new Point(0, 0);
-////
-////        // Static method
-////        {| "itemName": "getOrigin", "kind": "method", "parentName": "Point" |}private static getOrigin() { return Point.origin;}
-////    }
-////
-////    {| "itemName": "Values", "kind": "enum", "parentName": "Shapes" |}enum Values {
-////        value1,
-////        {| "itemName": "value2", "kind": "property", "parentName": "Values" |}value2,
-////        value3,
-////    }
-////}
-////
-////// Local variables
-////{| "itemName": "p", "kind": "var", "parentName": "" |}var p: IPoint = new Shapes.Point(3, 4);
-////{| "itemName": "dist", "kind": "var", "parentName": "" |}var dist = p.getDist();
-
-test.markers().forEach((marker) => {
-    if (marker.data) {
-        verify.navigationBarContains(marker.data.itemName, marker.data.kind, marker.fileName, marker.data.parentName);
-    }
-});
-
-<<<<<<< HEAD
-verify.navigationBarCount(25);
-
-=======
-verify.navigationBarCount(26);
-
->>>>>>> 5c23b3bc
+/// <reference path="../fourslash.ts"/>
+
+////// Interface
+////{| "itemName": "IPoint", "kind": "interface", "parentName": "<global>" |}interface IPoint {
+////    {| "itemName": "getDist", "kind": "method", "parentName": "IPoint" |}getDist(): number;
+////    {| "itemName": "new()", "kind": "construct", "parentName": "IPoint" |}new(): IPoint;
+////    {| "itemName": "()", "kind": "call", "parentName": "IPoint" |}(): any;
+////    {| "itemName": "[]", "kind": "index", "parentName": "IPoint" |}[x:string]: number;
+////    {| "itemName": "prop", "kind": "property", "parentName": "IPoint" |}prop: string;
+////}
+////
+/////// Module
+////{| "itemName": "Shapes", "kind": "module", "parentName": "<global>" |}module Shapes {
+////
+////    // Class
+////    {| "itemName": "Point", "kind": "class", "parentName": "Shapes" |}export class Point implements IPoint {
+////        {| "itemName": "constructor", "kind": "constructor", "parentName": "Point" |}constructor (public x: number, public y: number) { }
+////
+////        // Instance member
+////        {| "itemName": "getDist", "kind": "method", "parentName": "Point" |}getDist() { return Math.sqrt(this.x * this.x + this.y * this.y); }
+////
+////        // Getter
+////        {| "itemName": "value", "kind": "getter", "parentName": "Point" |}get value(): number { return 0; }
+////
+////        // Setter
+////        {| "itemName": "value", "kind": "setter", "parentName": "Point" |}set value(newValue: number) { return; }
+////
+////        // Static member
+////        {| "itemName": "origin", "kind": "property", "parentName": "Point" |}static origin = new Point(0, 0);
+////
+////        // Static method
+////        {| "itemName": "getOrigin", "kind": "method", "parentName": "Point" |}private static getOrigin() { return Point.origin;}
+////    }
+////
+////    {| "itemName": "Values", "kind": "enum", "parentName": "Shapes" |}enum Values {
+////        value1,
+////        {| "itemName": "value2", "kind": "property", "parentName": "Values" |}value2,
+////        value3,
+////    }
+////}
+////
+////// Local variables
+////{| "itemName": "p", "kind": "var", "parentName": "" |}var p: IPoint = new Shapes.Point(3, 4);
+////{| "itemName": "dist", "kind": "var", "parentName": "" |}var dist = p.getDist();
+
+test.markers().forEach((marker) => {
+    if (marker.data) {
+        verify.navigationBarContains(marker.data.itemName, marker.data.kind, marker.fileName, marker.data.parentName);
+    }
+});
+
+verify.navigationBarCount(27);