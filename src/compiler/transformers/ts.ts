/// <reference path="../factory.ts" />
/// <reference path="../visitor.ts" />
/// <reference path="./destructuring.ts" />

/*@internal*/
namespace ts {
    type SuperContainer = ClassDeclaration | MethodDeclaration | GetAccessorDeclaration | SetAccessorDeclaration | ConstructorDeclaration;

    export function transformTypeScript(context: TransformationContext) {
        const {
            getGeneratedNameForNode,
            makeUniqueName,
            setNodeEmitFlags,
            startLexicalEnvironment,
            endLexicalEnvironment,
            hoistVariableDeclaration,
        } = context;

        const resolver = context.getEmitResolver();
        const compilerOptions = context.getCompilerOptions();
        const languageVersion = getEmitScriptTarget(compilerOptions);

        // Save the previous transformation hooks.
        const previousExpressionSubstitution = context.expressionSubstitution;
        const previousOnBeforeEmitNode = context.onBeforeEmitNode;
        const previousOnAfterEmitNode = context.onAfterEmitNode;

        // Set new transformation hooks.
        context.expressionSubstitution = substituteExpression;
        context.onBeforeEmitNode = onBeforeEmitNode;
        context.onAfterEmitNode = onAfterEmitNode;

<<<<<<< HEAD
=======
        // These variables contain state that changes as we descend into the tree.
>>>>>>> 5a9b1313
        let currentSourceFile: SourceFile;
        let currentNamespace: ModuleDeclaration;
        let currentNamespaceLocalName: Identifier;
        let currentScope: SourceFile | Block | ModuleBlock | CaseBlock;
        let currentParent: Node;
        let currentNode: Node;
<<<<<<< HEAD
        let combinedNodeFlags: NodeFlags;
        let isRightmostExpression: boolean;

        // This stack is is used to support substitutions when printing nodes.
        let hasEnabledExpressionSubstitutionForAsyncMethodsWithSuper = false;
=======

        // These variables keep track of whether expression substitution has been enabled for
        // specific edge cases. They are persisted between each SourceFile transformation and
        // should not be reset.
        let hasEnabledExpressionSubstitutionForDecoratedClasses = false;
        let hasEnabledExpressionSubstitutionForNamespaceExports = false;
        let hasEnabledExpressionSubstitutionForAsyncMethodsWithSuper = false;

        // This map keeps track of aliases created for classes with decorators to avoid issues
        // with the double-binding behavior of classes.
        let decoratedClassAliases: Map<Identifier>;

        // This map keeps track of currently active aliases defined in `decoratedClassAliases`
        // when just-in-time substitution occurs while printing an expression identifier.
        let currentDecoratedClassAliases: Map<Identifier>;

        // This value keeps track of how deeply nested we are within any containing namespaces
        // when performing just-in-time substitution while printing an expression identifier.
        let namespaceNestLevel: number;

        // This array keeps track of containers where `super` is valid, for use with
        // just-in-time substitution for `super` expressions inside of async methods.
>>>>>>> 5a9b1313
        let superContainerStack: SuperContainer[];

        return transformSourceFile;

        function transformSourceFile(node: SourceFile) {
            currentSourceFile = node;
            node = visitEachChild(node, visitor, context);
            setNodeEmitFlags(node, NodeEmitFlags.EmitEmitHelpers);
            return node;
        }

        /**
         * Visits a node, saving and restoring state variables on the stack.
         *
         * @param node The node to visit.
         */
        function visitWithStack(node: Node, visitor: (node: Node) => Node): Node {
            // Save state
            const savedCurrentNamespace = currentNamespace;
            const savedCurrentScope = currentScope;
            const savedCurrentParent = currentParent;
            const savedCurrentNode = currentNode;
<<<<<<< HEAD
            const savedCombinedNodeFlags = combinedNodeFlags;
            const savedIsRightmostExpression = isRightmostExpression;
=======

            // Handle state changes before visiting a node.
>>>>>>> 5a9b1313
            onBeforeVisitNode(node);

            node = visitor(node);

            // Restore state
            currentNamespace = savedCurrentNamespace;
            currentScope = savedCurrentScope;
            currentParent = savedCurrentParent;
            currentNode = savedCurrentNode;
<<<<<<< HEAD
            combinedNodeFlags = savedCombinedNodeFlags;
            isRightmostExpression = savedIsRightmostExpression;
=======

>>>>>>> 5a9b1313
            return node;
        }

        /**
         * General-purpose node visitor.
         *
         * @param node The node to visit.
         */
        function visitor(node: Node): Node {
            return visitWithStack(node, visitorWorker);
        }

        /**
         * Visits and possibly transforms any node.
         *
         * @param node The node to visit.
         */
        function visitorWorker(node: Node): Node {
            if (node.transformFlags & TransformFlags.TypeScript) {
                // This node is explicitly marked as TypeScript, so we should transform the node.
                node = visitTypeScript(node);
            }
            else if (node.transformFlags & TransformFlags.ContainsTypeScript) {
                // This node contains TypeScript, so we should visit its children.
                node = visitEachChild(node, visitor, context);
            }

            return node;
        }

        /**
         * Specialized visitor that visits the immediate children of a namespace.
         *
         * @param node The node to visit.
         */
        function namespaceElementVisitor(node: Node): Node {
            return visitWithStack(node, namespaceElementVisitorWorker);
        }

        /**
         * Specialized visitor that visits the immediate children of a namespace.
         *
         * @param node The node to visit.
         */
        function namespaceElementVisitorWorker(node: Node): Node {
            if (node.transformFlags & TransformFlags.TypeScript
                || node.flags & NodeFlags.Export) {
                // This node is explicitly marked as TypeScript, or is exported at the namespace
                // level, so we should transform the node.
                node = visitTypeScript(node);
            }
            else if (node.transformFlags & TransformFlags.ContainsTypeScript) {
                // This node contains TypeScript, so we should visit its children.
                node = visitEachChild(node, visitor, context);
            }

            return node;
        }

        /**
         * Specialized visitor that visits the immediate children of a class with TypeScript syntax.
         *
         * @param node The node to visit.
         */
        function classElementVisitor(node: Node) {
            return visitWithStack(node, classElementVisitorWorker);
        }

        /**
         * Specialized visitor that visits the immediate children of a class with TypeScript syntax.
         *
         * @param node The node to visit.
         */
        function classElementVisitorWorker(node: Node) {
            if (node.kind === SyntaxKind.Constructor) {
                // TypeScript constructors are elided.
                return undefined;
            }

            return visitorWorker(node);
        }

        /**
         * Branching visitor, visits a TypeScript syntax node.
         *
         * @param node The node to visit.
         */
        function visitTypeScript(node: Node): Node {
            // TypeScript ambient declarations are elided.
            if (node.flags & NodeFlags.Ambient) {
                return;
            }

            switch (node.kind) {
                case SyntaxKind.ExportKeyword:
                case SyntaxKind.DefaultKeyword:
                    // ES6 export and default modifiers are elided when inside a namespace.
                    return currentNamespace ? undefined : node;

                case SyntaxKind.PublicKeyword:
                case SyntaxKind.PrivateKeyword:
                case SyntaxKind.ProtectedKeyword:
                case SyntaxKind.AbstractKeyword:
                case SyntaxKind.AsyncKeyword:
                case SyntaxKind.ConstKeyword:
                case SyntaxKind.DeclareKeyword:
                    // TypeScript accessibility modifiers are elided.

                case SyntaxKind.ArrayType:
                case SyntaxKind.TupleType:
                case SyntaxKind.TypeLiteral:
                case SyntaxKind.TypePredicate:
                case SyntaxKind.TypeParameter:
                case SyntaxKind.AnyKeyword:
                case SyntaxKind.BooleanKeyword:
                case SyntaxKind.StringKeyword:
                case SyntaxKind.NumberKeyword:
                case SyntaxKind.VoidKeyword:
                case SyntaxKind.ConstructorType:
                case SyntaxKind.FunctionType:
                case SyntaxKind.TypeQuery:
                case SyntaxKind.TypeReference:
                case SyntaxKind.UnionType:
                case SyntaxKind.IntersectionType:
                case SyntaxKind.StringLiteralType:
                case SyntaxKind.ThisType:
                    // TypeScript type nodes are elided.

                case SyntaxKind.IndexSignature:
                    // TypeScript index signatures are elided.

                case SyntaxKind.Decorator:
                    // TypeScript decorators are elided. They will be emitted as part of transformClassDeclaration.

                case SyntaxKind.InterfaceDeclaration:
                case SyntaxKind.TypeAliasDeclaration:
                    // TypeScript type-only declarations are elided

                case SyntaxKind.PropertyDeclaration:
                    // TypeScript property declarations are elided.

                case SyntaxKind.Constructor:
                    // TypeScript constructors are elided. The constructor of a class will be
                    // transformed as part of `transformClassDeclaration`.
                    return undefined;

                case SyntaxKind.ClassDeclaration:
                    // This is a class declaration with TypeScript syntax extensions.
                    //
                    // TypeScript class syntax extensions include:
                    // - decorators
                    // - optional `implements` heritage clause
                    // - parameter property assignments in the constructor
                    // - property declarations
                    // - index signatures
                    // - method overload signatures
                    // - async methods
                    return visitClassDeclaration(<ClassDeclaration>node);

                case SyntaxKind.ClassExpression:
                    // This is a class expression with TypeScript syntax extensions.
                    //
                    // TypeScript class syntax extensions include:
                    // - decorators
                    // - optional `implements` heritage clause
                    // - parameter property assignments in the constructor
                    // - property declarations
                    // - index signatures
                    // - method overload signatures
                    // - async methods
                    return visitClassExpression(<ClassExpression>node);

                case SyntaxKind.HeritageClause:
                    // This is a heritage clause with TypeScript syntax extensions.
                    //
                    // TypeScript heritage clause extensions include:
                    // - `implements` clause
                    return visitHeritageClause(<HeritageClause>node);

                case SyntaxKind.ExpressionWithTypeArguments:
                    // TypeScript supports type arguments on an expression in an `extends` heritage clause.
                    return visitExpressionWithTypeArguments(<ExpressionWithTypeArguments>node);

                case SyntaxKind.MethodDeclaration:
                    // TypeScript method declarations may be 'async', and may have decorators, modifiers
                    // or type annotations.
                    return visitMethodDeclaration(<MethodDeclaration>node);

                case SyntaxKind.GetAccessor:
                    // Get Accessors can have TypeScript modifiers, decorators, and type annotations.
                    return visitGetAccessor(<GetAccessorDeclaration>node);

                case SyntaxKind.SetAccessor:
                    // Set Accessors can have TypeScript modifiers, decorators, and type annotations.
                    return visitSetAccessor(<SetAccessorDeclaration>node);

                case SyntaxKind.FunctionDeclaration:
                    // TypeScript function declarations may be 'async'
                    return visitFunctionDeclaration(<FunctionDeclaration>node);

                case SyntaxKind.FunctionExpression:
                    // TypeScript function expressions may be 'async'
                    return visitFunctionExpression(<FunctionExpression>node);

                case SyntaxKind.ArrowFunction:
                    // TypeScript arrow functions may be 'async'
                    return visitArrowFunction(<ArrowFunction>node);

                case SyntaxKind.Parameter:
                    // This is a parameter declaration with TypeScript syntax extensions.
                    //
                    // TypeScript parameter declaration syntax extensions include:
                    // - decorators
                    // - accessibility modifiers
                    // - the question mark (?) token for optional parameters
                    // - type annotations
                    return visitParameter(<ParameterDeclaration>node);

                case SyntaxKind.ParenthesizedExpression:
                    // ParenthesizedExpressions are TypeScript if their expression is a
                    // TypeAssertion or AsExpression
                    return visitParenthesizedExpression(<ParenthesizedExpression>node);

                case SyntaxKind.TypeAssertionExpression:
                case SyntaxKind.AsExpression:
                    // TypeScript type assertions are removed, but their subtrees are preserved.
                    return visitAssertionExpression(<AssertionExpression>node);

                case SyntaxKind.EnumDeclaration:
                    // TypeScript enum declarations do not exist in ES6 and must be rewritten.
                    return visitEnumDeclaration(<EnumDeclaration>node);

                case SyntaxKind.AwaitExpression:
                    // TypeScript 'await' expressions must be transformed.
                    return visitAwaitExpression(<AwaitExpression>node);

                case SyntaxKind.VariableStatement:
                    // TypeScript namespace exports for variable statements must be transformed.
                    return visitVariableStatement(<VariableStatement>node);

                case SyntaxKind.ModuleDeclaration:
                    // TypeScript namespace declarations must be transformed.
                    return visitModuleDeclaration(<ModuleDeclaration>node);

                case SyntaxKind.ImportEqualsDeclaration:
                    // TypeScript namespace or external module import.
                    return visitImportEqualsDeclaration(<ImportEqualsDeclaration>node);

                default:
                    Debug.fail(`Unexpected node kind: ${formatSyntaxKind(node.kind)}.`);
                    break;
            }
        }

        /**
         * Performs actions that should always occur immediately before visiting a node.
         *
         * @param node The node to visit.
         */
        function onBeforeVisitNode(node: Node) {
            currentParent = currentNode;
            currentNode = node;

            combinedNodeFlags = combineNodeFlags(currentNode, currentParent, combinedNodeFlags);

            switch (node.kind) {
                case SyntaxKind.SourceFile:
                case SyntaxKind.CaseBlock:
                case SyntaxKind.ModuleBlock:
                case SyntaxKind.Block:
                    currentScope = <SourceFile | CaseBlock | ModuleBlock | Block>node;
                    break;
            }
        }

        /**
         * Transforms a class declaration with TypeScript syntax into compatible ES6.
         *
         * This function will only be called when one of the following conditions are met:
         * - The class has decorators.
         * - The class has property declarations with initializers.
         * - The class contains a constructor that contains parameters with accessibility modifiers.
         * - The class is an export in a TypeScript namespace.
         *
         * @param node The node to transform.
         */
        function visitClassDeclaration(node: ClassDeclaration): NodeArrayNode<Statement> {
            const staticProperties = getInitializedProperties(node, /*isStatic*/ true);
            const statements: Statement[] = [];
            const modifiers = visitNodes(node.modifiers, visitor, isModifier);
            const heritageClauses = visitNodes(node.heritageClauses, visitor, isHeritageClause);
            const members = transformClassMembers(node, firstOrUndefined(heritageClauses) !== undefined);
            let decoratedClassAlias: Identifier;

            // emit name if
            // - node has a name
            // - node has static initializers
            //
            let name = node.name;
            if (!name && staticProperties.length > 0) {
                name = getGeneratedNameForNode(node);
            }

            if (node.decorators) {
                // When we emit an ES6 class that has a class decorator, we must tailor the
                // emit to certain specific cases.
                //
                // In the simplest case, we emit the class declaration as a let declaration, and
                // evaluate decorators after the close of the class body:
                //
                //  [Example 1]
                //  ---------------------------------------------------------------------
                //  TypeScript                      | Javascript
                //  ---------------------------------------------------------------------
                //  @dec                            | let C = class C {
                //  class C {                       | }
                //  }                               | C = __decorate([dec], C);
                //  ---------------------------------------------------------------------
                //  @dec                            | let C = class C {
                //  export class C {                | }
                //  }                               | C = __decorate([dec], C);
                //                                  | export { C };
                //  ---------------------------------------------------------------------
                //
                // If a class declaration contains a reference to itself *inside* of the class body,
                // this introduces two bindings to the class: One outside of the class body, and one
                // inside of the class body. If we apply decorators as in [Example 1] above, there
                // is the possibility that the decorator `dec` will return a new value for the
                // constructor, which would result in the binding inside of the class no longer
                // pointing to the same reference as the binding outside of the class.
                //
                // As a result, we must instead rewrite all references to the class *inside* of the
                // class body to instead point to a local temporary alias for the class:
                //
                //  [Example 2]
                //  ---------------------------------------------------------------------
                //  TypeScript                      | Javascript
                //  ---------------------------------------------------------------------
                //  @dec                            | let C_1;
                //  class C {                       | let C = C_1 = class C {
                //    static x() { return C.y; }    |   static x() { return C_1.y; }
                //    static y = 1;                 | }
                //  }                               | C.y = 1;
                //                                  | C = C_1 = __decorate([dec], C);
                //  ---------------------------------------------------------------------
                //  @dec                            | let C_1;
                //  export class C {                | let C = C_1 = class C {
                //    static x() { return C.y; }    |   static x() { return C_1.y; }
                //    static y = 1;                 | }
                //  }                               | C.y = 1;
                //                                  | C = C_1 = __decorate([dec], C);
                //                                  | export { C };
                //  ---------------------------------------------------------------------
                //
                // If a class declaration is the default export of a module, we instead emit
                // the export after the decorated declaration:
                //
                //  [Example 3]
                //  ---------------------------------------------------------------------
                //  TypeScript                      | Javascript
                //  ---------------------------------------------------------------------
                //  @dec                            | let default_1 = class {
                //  export default class {          | }
                //  }                               | default_1 = __decorate([dec], default_1);
                //                                  | export default default_1;
                //  ---------------------------------------------------------------------
                //  @dec                            | let C = class C {
                //  export default class C {        | }
                //  }                               | C = __decorate([dec], C);
                //                                  | export default C;
                //  ---------------------------------------------------------------------
                //
                // If the class declaration is the default export and a reference to itself
                // inside of the class body, we must emit both an alias for the class *and*
                // move the export after the declaration:
                //
                //  [Example 4]
                //  ---------------------------------------------------------------------
                //  TypeScript                      | Javascript
                //  ---------------------------------------------------------------------
                //  @dec                            | let C_1;
                //  export default class C {        | let C = C_1 = class C {
                //    static x() { return C.y; }    |   static x() { return C_1.y; }
                //    static y = 1;                 | }
                //  }                               | C.y = 1;
                //                                  | C = C_1 = __decorate([dec], C);
                //                                  | export default C;
                //  ---------------------------------------------------------------------
                //

                //  class ${name} ${heritageClauses} {
                //      ${members}
                //  }
                let classExpression: Expression = setOriginalNode(
                    createClassExpression(
                        name,
                        heritageClauses,
                        members,
                        /*location*/ node
                    ),
                    node
                );

                // Record an alias to avoid class double-binding.
                if (resolver.getNodeCheckFlags(getOriginalNode(node)) & NodeCheckFlags.ClassWithBodyScopedClassBinding) {
                    enableExpressionSubstitutionForDecoratedClasses();
                    decoratedClassAlias = makeUniqueName(node.name ? node.name.text : "default");
                    decoratedClassAliases[getOriginalNodeId(node)] = decoratedClassAlias;

                    // We emit the class alias as a `let` declaration here so that it has the same
                    // TDZ as the class.

                    //  let ${decoratedClassAlias};
                    addNode(statements,
                        createVariableStatement(
                            /*modifiers*/ undefined,
                            createVariableDeclarationList([
                                createVariableDeclaration(decoratedClassAlias)
                            ],
                            /*location*/ undefined,
                            NodeFlags.Let)
                        )
                    );

                    //  ${decoratedClassAlias} = ${classExpression}
                    classExpression = createAssignment(
                        cloneNode(decoratedClassAlias),
                        classExpression,
                        /*location*/ node);
                }

                //  let ${name} = ${classExpression};
                addNode(statements,
                    createVariableStatement(
                        /*modifiers*/ undefined,
                        createVariableDeclarationList([
                            createVariableDeclaration(
                                name,
                                classExpression
                            )
                        ],
                        /*location*/ undefined,
                        NodeFlags.Let)
                    )
                );
            }
            else {
                //  ${modifiers} class ${name} ${heritageClauses} {
                //      ${members}
                //  }
                addNode(statements,
                    setOriginalNode(
                        createClassDeclaration(
                            modifiers,
                            name,
                            heritageClauses,
                            members,
                            /*location*/ node
                        ),
                        node
                    )
                );
            }

            // Emit static property assignment. Because classDeclaration is lexically evaluated,
            // it is safe to emit static property assignment after classDeclaration
            // From ES6 specification:
            //      HasLexicalDeclaration (N) : Determines if the argument identifier has a binding in this environment record that was created using
            //                                  a lexical declaration such as a LexicalDeclaration or a ClassDeclaration.
            addNodes(statements, generateInitializedPropertyStatements(node, staticProperties, name));

            // Write any decorators of the node.
            addNodes(statements, generateClassElementDecorationStatements(node, /*isStatic*/ false));
            addNodes(statements, generateClassElementDecorationStatements(node, /*isStatic*/ true));
            addNode(statements, generateConstructorDecorationStatement(node, decoratedClassAlias));

            // If the class is exported as part of a TypeScript namespace, emit the namespace export.
            // Otherwise, if the class was exported at the top level and was decorated, emit an export
            // declaration or export default for the class.
            if (isNamespaceExport(node)) {
                addNode(statements, createNamespaceExport(name, name));
            }
            else if (node.decorators) {
                if (isDefaultExternalModuleExport(node)) {
                    addNode(statements, createExportDefault(name));
                }
                else if (isNamedExternalModuleExport(node)) {
                    addNode(statements, createModuleExport(name));
                }
            }

            return createNodeArrayNode(statements);
        }

        /**
         * Transforms a class expression with TypeScript syntax into compatible ES6.
         *
         * This function will only be called when one of the following conditions are met:
         * - The class has property declarations with initializers.
         * - The class contains a constructor that contains parameters with accessibility modifiers.
         *
         * @param node The node to transform.
         */
        function visitClassExpression(node: ClassExpression): Expression {
            const staticProperties = getInitializedProperties(node, /*isStatic*/ true);
            const heritageClauses = visitNodes(node.heritageClauses, visitor, isHeritageClause);
            const members = transformClassMembers(node, heritageClauses !== undefined);

            // emit name if
            // - node has a name
            // - node has static initializers
            //
            let name = node.name;
            if (!name && staticProperties.length > 0) {
                name = getGeneratedNameForNode(node);
            }

            const classExpression = setOriginalNode(
                createClassExpression(
                    name,
                    heritageClauses,
                    members,
                    /*location*/ node
                ),
                node
            );

            if (staticProperties.length > 0) {
                const expressions: Expression[] = [];
                const temp = createTempVariable();
                hoistVariableDeclaration(temp);
                addNode(expressions, createAssignment(temp, classExpression));
                addNodes(expressions, generateInitializedPropertyExpressions(node, staticProperties, temp));
                addNode(expressions, temp);
                return inlineExpressions(expressions);
            }

            return classExpression;
        }

        /**
         * Transforms the members of a class.
         *
         * @param node The current class.
         * @param hasExtendsClause A value indicating whether the class has an extends clause.
         */
        function transformClassMembers(node: ClassDeclaration | ClassExpression, hasExtendsClause: boolean) {
            const members: ClassElement[] = [];
            addNode(members, transformConstructor(node, hasExtendsClause));
            addNodes(members, visitNodes(node.members, classElementVisitor, isClassElement));
            return members;
        }

        /**
         * Transforms (or creates) a constructor for a class.
         *
         * @param node The current class.
         * @param hasExtendsClause A value indicating whether the class has an extends clause.
         */
        function transformConstructor(node: ClassDeclaration | ClassExpression, hasExtendsClause: boolean) {
            // Check if we have property assignment inside class declaration.
            // If there is a property assignment, we need to emit constructor whether users define it or not
            // If there is no property assignment, we can omit constructor if users do not define it
            const hasInstancePropertyWithInitializer = forEach(node.members, isInstanceInitializedProperty);
            const hasParameterPropertyAssignments = node.transformFlags & TransformFlags.ContainsParameterPropertyAssignments;
            const constructor = getFirstConstructorWithBody(node);

            // If the class does not contain nodes that require a synthesized constructor,
            // accept the current constructor if it exists.
            if (!hasInstancePropertyWithInitializer && !hasParameterPropertyAssignments) {
                return visitEachChild(constructor, visitor, context);
            }

            const parameters = transformConstructorParameters(constructor, hasExtendsClause);
            const body = transformConstructorBody(node, constructor, hasExtendsClause, parameters);

            //  constructor(${parameters}) {
            //      ${body}
            //  }
            return startOnNewLine(
                setOriginalNode(
                    createConstructor(
                        parameters,
                        body,
                        /*location*/ constructor
                    ),
                    constructor
                )
            );
        }

        /**
         * Transforms (or creates) the parameters for the constructor of a class with
         * parameter property assignments or instance property initializers.
         *
         * @param constructor The constructor declaration.
         * @param hasExtendsClause A value indicating whether the class has an extends clause.
         */
        function transformConstructorParameters(constructor: ConstructorDeclaration, hasExtendsClause: boolean) {
            return constructor
                ? visitNodes(constructor.parameters, visitor, isParameter)
                : hasExtendsClause ? [createRestParameter(makeUniqueName("args"))] : [];
        }

        /**
         * Transforms (or creates) a constructor body for a class with parameter property
         * assignments or instance property initializers.
         *
         * @param node The current class.
         * @param constructor The current class constructor.
         * @param hasExtendsClause A value indicating whether the class has an extends clause.
         * @param parameters The transformed parameters for the constructor.
         */
        function transformConstructorBody(node: ClassExpression | ClassDeclaration, constructor: ConstructorDeclaration, hasExtendsClause: boolean, parameters: ParameterDeclaration[]) {
            let hasSuperCall = false;
            const statements: Statement[] = [];

            // The body of a constructor is a new lexical environment
            startLexicalEnvironment();

            if (constructor) {
                const superCall = visitNode(findInitialSuperCall(constructor), visitor, isStatement);
                if (superCall) {
                    // Adds the existing super call as the first line of the constructor.
                    addNode(statements, superCall);
                    hasSuperCall = true;
                }

                // Add parameters with property assignments. Transforms this:
                //
                //  constructor (public x, public y) {
                //  }
                //
                // Into this:
                //
                //  constructor (x, y) {
                //      this.x = x;
                //      this.y = y;
                //  }
                //
                const propertyAssignments = getParametersWithPropertyAssignments(constructor);
                addNodes(statements, map(propertyAssignments, transformParameterWithPropertyAssignment));
            }
            else if (hasExtendsClause) {
                Debug.assert(parameters.length === 1 && isIdentifier(parameters[0].name));

                // Add a synthetic `super` call:
                //
                //  super(...args);
                //
                addNode(statements,
                    createStatement(
                        createCall(
                            createSuper(),
                            [createSpread(<Identifier>parameters[0].name)]
                        )
                    )
                );
            }

            // Add the property initializers. Transforms this:
            //
            //  public x = 1;
            //
            // Into this:
            //
            //  constructor() {
            //      this.x = 1;
            //  }
            //
            const properties = getInitializedProperties(node, /*isStatic*/ false);
            addNodes(statements, generateInitializedPropertyStatements(node, properties, createThis()));

            if (constructor) {
                // The class already had a constructor, so we should add the existing statements, skipping the initial super call.
                addNodes(statements, visitNodes(constructor.body.statements, visitor, isStatement, hasSuperCall ? 1 : 0));
            }

            // End the lexical environment.
            addNodes(statements, endLexicalEnvironment());
            return setMultiLine(
                createBlock(statements, constructor ? constructor.body : undefined),
                true
            );
        }

        /**
         * Finds the initial super-call for a constructor.
         *
         * @param ctor The constructor node.
         */
        function findInitialSuperCall(ctor: ConstructorDeclaration): ExpressionStatement {
            if (ctor.body) {
                const statements = ctor.body.statements;
                const statement = firstOrUndefined(statements);
                if (statement && statement.kind === SyntaxKind.ExpressionStatement) {
                    const expression = (<ExpressionStatement>statement).expression;
                    if (expression.kind === SyntaxKind.CallExpression) {
                        if ((<CallExpression>expression).expression.kind === SyntaxKind.SuperKeyword) {
                            return <ExpressionStatement>statement;
                        }
                    }
                }
            }

            return undefined;
        }

        /**
         * Gets all parameters of a constructor that should be transformed into property assignments.
         *
         * @param node The constructor node.
         */
        function getParametersWithPropertyAssignments(node: ConstructorDeclaration): ParameterDeclaration[] {
            return filter(node.parameters, isParameterWithPropertyAssignment);
        }

        /**
         * Determines whether a parameter should be transformed into a property assignment.
         *
         * @param parameter The parameter node.
         */
        function isParameterWithPropertyAssignment(parameter: ParameterDeclaration) {
            return parameter.flags & NodeFlags.AccessibilityModifier
                && isIdentifier(parameter.name);
        }

        /**
         * Transforms a parameter into a property assignment statement.
         *
         * @param node The parameter declaration.
         */
        function transformParameterWithPropertyAssignment(node: ParameterDeclaration) {
            Debug.assert(isIdentifier(node.name));

            const name = cloneNode(<Identifier>node.name);
            return startOnNewLine(
                createStatement(
                    createAssignment(
                        createPropertyAccess(createThis(), name),
                        name
                    )
                )
            );
        }

        /**
         * Gets all property declarations with initializers on either the static or instance side of a class.
         *
         * @param node The class node.
         * @param isStatic A value indicating whether to get properties from the static or instance side of the class.
         */
        function getInitializedProperties(node: ClassExpression | ClassDeclaration, isStatic: boolean): PropertyDeclaration[] {
            return filter(node.members, isStatic ? isStaticInitializedProperty : isInstanceInitializedProperty);
        }

        /**
         * Gets a value indicating whether a class element is a static property declaration with an initializer.
         *
         * @param member The class element node.
         */
        function isStaticInitializedProperty(member: ClassElement): member is PropertyDeclaration {
            return isInitializedProperty(member, /*isStatic*/ true);
        }

        /**
         * Gets a value indicating whether a class element is an instance property declaration with an initializer.
         *
         * @param member The class element node.
         */
        function isInstanceInitializedProperty(member: ClassElement): member is PropertyDeclaration {
            return isInitializedProperty(member, /*isStatic*/ false);
        }

        /**
         * Gets a value indicating whether a class element is either a static or an instance property declaration with an initializer.
         *
         * @param member The class element node.
         * @param isStatic A value indicating whether the member should be a static or instance member.
         */
        function isInitializedProperty(member: ClassElement, isStatic: boolean) {
            return member.kind === SyntaxKind.PropertyDeclaration
                && isStatic === ((member.flags & NodeFlags.Static) !== 0)
                && (<PropertyDeclaration>member).initializer !== undefined;
        }

        /**
         * Generates assignment statements for property initializers.
         *
         * @param node The class node.
         * @param properties An array of property declarations to transform.
         * @param receiver The receiver on which each property should be assigned.
         */
        function generateInitializedPropertyStatements(node: ClassExpression | ClassDeclaration, properties: PropertyDeclaration[], receiver: LeftHandSideExpression) {
            const statements: Statement[] = [];
            for (const property of properties) {
                statements.push(
                    createStatement(
                        transformInitializedProperty(node, property, receiver),
                        /*location*/ property
                    )
                );
            }

            return statements;
        }

        /**
         * Generates assignment expressions for property initializers.
         *
         * @param node The class node.
         * @param properties An array of property declarations to transform.
         * @param receiver The receiver on which each property should be assigned.
         */
        function generateInitializedPropertyExpressions(node: ClassExpression | ClassDeclaration, properties: PropertyDeclaration[], receiver: LeftHandSideExpression) {
            const expressions: Expression[] = [];
            for (const property of properties) {
                expressions.push(transformInitializedProperty(node, property, receiver, /*location*/ property));
            }

            return expressions;
        }

        /**
         * Transforms a property initializer into an assignment statement.
         *
         * @param node The class containing the property.
         * @param property The property declaration.
         * @param receiver The object receiving the property assignment.
         */
        function transformInitializedProperty(node: ClassExpression | ClassDeclaration, property: PropertyDeclaration, receiver: LeftHandSideExpression, location?: TextRange) {
            const propertyName = visitPropertyNameOfClassElement(property);
            const initializer = visitNode(property.initializer, visitor, isExpression);
            return createAssignment(
                createMemberAccessForPropertyName(receiver, propertyName),
                initializer,
                location
            );
        }

        /**
         * Gets either the static or instance members of a class that are decorated, or have
         * parameters that are decorated.
         *
         * @param node The class containing the member.
         * @param isStatic A value indicating whether to retrieve static or instance members of
         *                 the class.
         */
        function getDecoratedClassElements(node: ClassExpression | ClassDeclaration, isStatic: boolean): ClassElement[] {
            return filter(node.members, isStatic ? isStaticDecoratedClassElement : isInstanceDecoratedClassElement);
        }

        /**
         * Determines whether a class member is a static member of a class that is decorated, or
         * has parameters that are decorated.
         *
         * @param member The class member.
         */
        function isStaticDecoratedClassElement(member: ClassElement) {
            return isDecoratedClassElement(member, /*isStatic*/ true);
        }

        /**
         * Determines whether a class member is an instance member of a class that is decorated,
         * or has parameters that are decorated.
         *
         * @param member The class member.
         */
        function isInstanceDecoratedClassElement(member: ClassElement) {
            return isDecoratedClassElement(member, /*isStatic*/ false);
        }

        /**
         * Determines whether a class member is either a static or an instance member of a class
         * that is decorated, or has parameters that are decorated.
         *
         * @param member The class member.
         */
        function isDecoratedClassElement(member: ClassElement, isStatic: boolean) {
            return nodeOrChildIsDecorated(member)
                && isStatic === ((member.flags & NodeFlags.Static) !== 0);
        }

        /**
         * A structure describing the decorators for a class element.
         */
        interface AllDecorators {
            decorators: Decorator[];
            parameters?: Decorator[][];
        }

        /**
         * Gets an array of arrays of decorators for the parameters of a function-like node.
         * The offset into the result array should correspond to the offset of the parameter.
         *
         * @param node The function-like node.
         */
        function getDecoratorsOfParameters(node: FunctionLikeDeclaration) {
            let decorators: Decorator[][];
            if (node) {
                const parameters = node.parameters;
                for (let i = 0; i < parameters.length; i++) {
                    const parameter = parameters[i];
                    if (decorators || parameter.decorators) {
                        if (!decorators) {
                            decorators = new Array(parameters.length);
                        }

                        decorators[i] = parameter.decorators;
                    }
                }
            }

            return decorators;
        }

        /**
         * Gets an AllDecorators object containing the decorators for the class and the decorators for the
         * parameters of the constructor of the class.
         *
         * @param node The class node.
         */
        function getAllDecoratorsOfConstructor(node: ClassExpression | ClassDeclaration): AllDecorators {
            const decorators = node.decorators;
            const parameters = getDecoratorsOfParameters(getFirstConstructorWithBody(node));
            if (!decorators && !parameters) {
                return undefined;
            }

            return {
                decorators,
                parameters
            };
        }

        /**
         * Gets an AllDecorators object containing the decorators for the member and its parameters.
         *
         * @param node The class node that contains the member.
         * @param member The class member.
         */
        function getAllDecoratorsOfClassElement(node: ClassExpression | ClassDeclaration, member: ClassElement): AllDecorators {
            switch (member.kind) {
                case SyntaxKind.GetAccessor:
                case SyntaxKind.SetAccessor:
                    return getAllDecoratorsOfAccessors(node, <AccessorDeclaration>member);

                case SyntaxKind.MethodDeclaration:
                    return getAllDecoratorsOfMethod(<MethodDeclaration>member);

                case SyntaxKind.PropertyDeclaration:
                    return getAllDecoratorsOfProperty(<PropertyDeclaration>member);

                default:
                    return undefined;
            }
        }

        /**
         * Gets an AllDecorators object containing the decorators for the accessor and its parameters.
         *
         * @param node The class node that contains the accessor.
         * @param accessor The class accessor member.
         */
        function getAllDecoratorsOfAccessors(node: ClassExpression | ClassDeclaration, accessor: AccessorDeclaration): AllDecorators {
            if (!accessor.body) {
                return undefined;
            }

            const { firstAccessor, secondAccessor, setAccessor } = getAllAccessorDeclarations(node.members, accessor);
            if (accessor !== firstAccessor) {
                return undefined;
            }

            const decorators = firstAccessor.decorators || (secondAccessor && secondAccessor.decorators);
            const parameters = getDecoratorsOfParameters(setAccessor);
            if (!decorators && !parameters) {
                return undefined;
            }

            return { decorators, parameters };
        }

        /**
         * Gets an AllDecorators object containing the decorators for the method and its parameters.
         *
         * @param method The class method member.
         */
        function getAllDecoratorsOfMethod(method: MethodDeclaration): AllDecorators {
            if (!method.body) {
                return undefined;
            }

            const decorators = method.decorators;
            const parameters = getDecoratorsOfParameters(method);
            if (!decorators && !parameters) {
                return undefined;
            }

            return { decorators, parameters };
        }

        /**
         * Gets an AllDecorators object containing the decorators for the property.
         *
         * @param property The class property member.
         */
        function getAllDecoratorsOfProperty(property: PropertyDeclaration): AllDecorators {
            const decorators = property.decorators;
            if (!decorators) {
                return undefined;

            }

            return { decorators };
        }

        /**
         * Transforms all of the decorators for a declaration into an array of expressions.
         *
         * @param node The declaration node.
         * @param allDecorators An object containing all of the decorators for the declaration.
         */
        function transformAllDecoratorsOfDeclaration(node: Declaration, allDecorators: AllDecorators) {
            if (!allDecorators) {
                return undefined;
            }

            const decoratorExpressions: Expression[] = [];
            addNodes(decoratorExpressions, map(allDecorators.decorators, transformDecorator));
            addNodes(decoratorExpressions, flatMap(allDecorators.parameters, transformDecoratorsOfParameter));
            addTypeMetadata(node, decoratorExpressions);
            return decoratorExpressions;
        }

        /**
         * Generates statements used to apply decorators to either the static or instance members
         * of a class.
         *
         * @param node The class node.
         * @param isStatic A value indicating whether to generate statements for static or
         *                 instance members.
         */
        function generateClassElementDecorationStatements(node: ClassDeclaration, isStatic: boolean) {
            return map(generateClassElementDecorationExpressions(node, isStatic), expressionToStatement);
        }

        /**
         * Generates expressions used to apply decorators to either the static or instance members
         * of a class.
         *
         * @param node The class node.
         * @param isStatic A value indicating whether to generate expressions for static or
         *                 instance members.
         */
        function generateClassElementDecorationExpressions(node: ClassExpression | ClassDeclaration, isStatic: boolean) {
            const members = getDecoratedClassElements(node, isStatic);
            let expressions: Expression[];
            for (const member of members) {
                const expression = generateClassElementDecorationExpression(node, member);
                if (expression) {
                    if (!expressions) {
                        expressions = [expression];
                    }
                    else {
                        expressions.push(expression);
                    }
                }
            }
            return expressions;
        }

        /**
         * Generates an expression used to evaluate class element decorators at runtime.
         *
         * @param node The class node that contains the member.
         * @param member The class member.
         */
        function generateClassElementDecorationExpression(node: ClassExpression | ClassDeclaration, member: ClassElement) {
            const allDecorators = getAllDecoratorsOfClassElement(node, member);
            const decoratorExpressions = transformAllDecoratorsOfDeclaration(member, allDecorators);
            if (!decoratorExpressions) {
                return undefined;
            }

            // Emit the call to __decorate. Given the following:
            //
            //   class C {
            //     @dec method(@dec2 x) {}
            //     @dec get accessor() {}
            //     @dec prop;
            //   }
            //
            // The emit for a method is:
            //
            //   __decorate([
            //       dec,
            //       __param(0, dec2),
            //       __metadata("design:type", Function),
            //       __metadata("design:paramtypes", [Object]),
            //       __metadata("design:returntype", void 0)
            //   ], C.prototype, "method", undefined);
            //
            // The emit for an accessor is:
            //
            //   __decorate([
            //       dec
            //   ], C.prototype, "accessor", undefined);
            //
            // The emit for a property is:
            //
            //   __decorate([
            //       dec
            //   ], C.prototype, "prop");
            //

            const prefix = getClassMemberPrefix(node, member);
            const memberName = getExpressionForPropertyName(member);
            const descriptor = languageVersion > ScriptTarget.ES3
                ? member.kind === SyntaxKind.PropertyDeclaration
                    // We emit `void 0` here to indicate to `__decorate` that it can invoke `Object.defineProperty` directly, but that it
                    // should not invoke `Object.getOwnPropertyDescriptor`.
                    ? createVoidZero()

                    // We emit `null` here to indicate to `__decorate` that it can invoke `Object.getOwnPropertyDescriptor` directly.
                    // We have this extra argument here so that we can inject an explicit property descriptor at a later date.
                    : createNull()
                : undefined;

            return createDecorateHelper(
                decoratorExpressions,
                prefix,
                memberName,
                descriptor
            );
        }

        /**
         * Generates a __decorate helper call for a class constructor.
         *
         * @param node The class node.
         */
        function generateConstructorDecorationStatement(node: ClassDeclaration, decoratedClassAlias: Identifier) {
            const expression = generateConstructorDecorationExpression(node, decoratedClassAlias);
            return expression ? createStatement(expression) : undefined;
        }

        /**
         * Generates a __decorate helper call for a class constructor.
         *
         * @param node The class node.
         */
        function generateConstructorDecorationExpression(node: ClassExpression | ClassDeclaration, decoratedClassAlias: Identifier) {
            const allDecorators = getAllDecoratorsOfConstructor(node);
            const decoratorExpressions = transformAllDecoratorsOfDeclaration(node, allDecorators);
            if (!decoratorExpressions) {
                return undefined;
            }

            // Emit the call to __decorate. Given the class:
            //
            //   @dec
            //   class C {
            //   }
            //
            // The emit for the class is:
            //
            //   C = __decorate([dec], C);
            //

            const expression = createAssignment(
                getDeclarationName(node),
                createDecorateHelper(
                    decoratorExpressions,
                    getDeclarationName(node)
                )
            );

            return decoratedClassAlias
                ? createAssignment(decoratedClassAlias, expression)
                : expression;
        }

        /**
         * Transforms a decorator into an expression.
         *
         * @param decorator The decorator node.
         */
        function transformDecorator(decorator: Decorator) {
            return visitNode(decorator.expression, visitor, isExpression);
        }

        /**
         * Transforms the decorators of a parameter.
         *
         * @param decorators The decorators for the parameter at the provided offset.
         * @param parameterOffset The offset of the parameter.
         */
        function transformDecoratorsOfParameter(decorators: Decorator[], parameterOffset: number) {
            let expressions: Expression[];
            if (decorators) {
                expressions = [];
                for (const decorator of decorators) {
                    expressions.push(createParamHelper(transformDecorator(decorator), parameterOffset));
                }
            }

            return expressions;
        }

        /**
         * Adds optional type metadata for a declaration.
         *
         * @param node The declaration node.
         * @param decoratorExpressions The destination array to which to add new decorator expressions.
         */
        function addTypeMetadata(node: Declaration, decoratorExpressions: Expression[]) {
            if (compilerOptions.emitDecoratorMetadata) {
                if (shouldAddTypeMetadata(node)) {
                    decoratorExpressions.push(createMetadataHelper("design:type", serializeTypeOfNode(node), /*defer*/ true));
                }
                if (shouldAddParamTypesMetadata(node)) {
                    decoratorExpressions.push(createMetadataHelper("design:paramtypes", serializeParameterTypesOfNode(node), /*defer*/ true));
                }
                if (shouldAddReturnTypeMetadata(node)) {
                    decoratorExpressions.push(createMetadataHelper("design:returntype", serializeReturnTypeOfNode(node), /*defer*/ true));
                }
            }
        }

        /**
         * Determines whether to emit the "design:type" metadata based on the node's kind.
         * The caller should have already tested whether the node has decorators and whether the
         * emitDecoratorMetadata compiler option is set.
         *
         * @param node The node to test.
         */
        function shouldAddTypeMetadata(node: Declaration): boolean {
            const kind = node.kind;
            return kind === SyntaxKind.MethodDeclaration
                || kind === SyntaxKind.GetAccessor
                || kind === SyntaxKind.SetAccessor
                || kind === SyntaxKind.PropertyDeclaration;
        }

        /**
         * Determines whether to emit the "design:returntype" metadata based on the node's kind.
         * The caller should have already tested whether the node has decorators and whether the
         * emitDecoratorMetadata compiler option is set.
         *
         * @param node The node to test.
         */
        function shouldAddReturnTypeMetadata(node: Declaration): boolean {
            return node.kind === SyntaxKind.MethodDeclaration;
        }

        /**
         * Determines whether to emit the "design:paramtypes" metadata based on the node's kind.
         * The caller should have already tested whether the node has decorators and whether the
         * emitDecoratorMetadata compiler option is set.
         *
         * @param node The node to test.
         */
        function shouldAddParamTypesMetadata(node: Declaration): boolean {
            const kind = node.kind;
            return kind === SyntaxKind.ClassDeclaration
                || kind === SyntaxKind.ClassExpression
                || kind === SyntaxKind.MethodDeclaration
                || kind === SyntaxKind.GetAccessor
                || kind === SyntaxKind.SetAccessor;
        }

        /**
         * Serializes the type of a node for use with decorator type metadata.
         *
         * @param node The node that should have its type serialized.
         */
        function serializeTypeOfNode(node: Node): Expression {
            switch (node.kind) {
                case SyntaxKind.PropertyDeclaration:
                case SyntaxKind.Parameter:
                case SyntaxKind.GetAccessor:
                    return serializeTypeNode((<PropertyDeclaration | ParameterDeclaration | GetAccessorDeclaration>node).type);
                case SyntaxKind.SetAccessor:
                    return serializeTypeNode(getSetAccessorTypeAnnotationNode(<SetAccessorDeclaration>node));
                case SyntaxKind.ClassDeclaration:
                case SyntaxKind.ClassExpression:
                case SyntaxKind.MethodDeclaration:
                    return createIdentifier("Function");
                default:
                    return createVoidZero();
            }
        }

        /**
         * Gets the most likely element type for a TypeNode. This is not an exhaustive test
         * as it assumes a rest argument can only be an array type (either T[], or Array<T>).
         *
         * @param node The type node.
         */
        function getRestParameterElementType(node: TypeNode) {
            if (node.kind === SyntaxKind.ArrayType) {
                return (<ArrayTypeNode>node).elementType;
            }
            else if (node.kind === SyntaxKind.TypeReference) {
                return singleOrUndefined((<TypeReferenceNode>node).typeArguments);
            }
            else {
                return undefined;
            }
        }

        /**
         * Serializes the types of the parameters of a node for use with decorator type metadata.
         *
         * @param node The node that should have its parameter types serialized.
         */
        function serializeParameterTypesOfNode(node: Node): Expression {
            const valueDeclaration =
                isClassLike(node)
                    ? getFirstConstructorWithBody(node)
                    : isFunctionLike(node) && nodeIsPresent(node.body)
                        ? node
                        : undefined;

            const expressions: Expression[] = [];
            if (valueDeclaration) {
                for (const parameter of valueDeclaration.parameters) {
                    if (parameter.dotDotDotToken) {
                        expressions.push(serializeTypeNode(getRestParameterElementType(parameter.type)));
                    }
                    else {
                        expressions.push(serializeTypeOfNode(parameter));
                    }
                }
            }

            return createArrayLiteral(expressions);
        }

        /**
         * Serializes the return type of a node for use with decorator type metadata.
         *
         * @param node The node that should have its return type serialized.
         */
        function serializeReturnTypeOfNode(node: Node): Expression {
            if (isFunctionLike(node)) {
                return serializeTypeNode(node.type);
            }

            return undefined;
        }

        /**
         * Serializes a type node for use with decorator type metadata.
         *
         * Types are serialized in the following fashion:
         * - Void types point to "undefined" (e.g. "void 0")
         * - Function and Constructor types point to the global "Function" constructor.
         * - Interface types with a call or construct signature types point to the global
         *   "Function" constructor.
         * - Array and Tuple types point to the global "Array" constructor.
         * - Type predicates and booleans point to the global "Boolean" constructor.
         * - String literal types and strings point to the global "String" constructor.
         * - Enum and number types point to the global "Number" constructor.
         * - Symbol types point to the global "Symbol" constructor.
         * - Type references to classes (or class-like variables) point to the constructor for the class.
         * - Anything else points to the global "Object" constructor.
         *
         * @param node The type node to serialize.
         */
        function serializeTypeNode(node: TypeNode): Expression {
            if (node === undefined) {
                return createIdentifier("Object");
            }

            switch (node.kind) {
                case SyntaxKind.VoidKeyword:
                    return createVoidZero();

                case SyntaxKind.ParenthesizedType:
                    return serializeTypeNode((<ParenthesizedTypeNode>node).type);

                case SyntaxKind.FunctionType:
                case SyntaxKind.ConstructorType:
                    return createIdentifier("Function");

                case SyntaxKind.ArrayType:
                case SyntaxKind.TupleType:
                    return createIdentifier("Array");

                case SyntaxKind.TypePredicate:
                case SyntaxKind.BooleanKeyword:
                    return createIdentifier("Boolean");

                case SyntaxKind.StringKeyword:
                case SyntaxKind.StringLiteral:
                    return createIdentifier("String");

                case SyntaxKind.NumberKeyword:
                    return createIdentifier("Number");

                case SyntaxKind.SymbolKeyword:
                    return languageVersion < ScriptTarget.ES6
                        ? getGlobalSymbolNameWithFallback()
                        : createIdentifier("Symbol");

                case SyntaxKind.TypeReference:
                    return serializeTypeReferenceNode(<TypeReferenceNode>node);

                case SyntaxKind.TypeQuery:
                case SyntaxKind.TypeLiteral:
                case SyntaxKind.UnionType:
                case SyntaxKind.IntersectionType:
                case SyntaxKind.AnyKeyword:
                    break;

                default:
                    Debug.fail(`Unexpected node kind: ${formatSyntaxKind(node.kind)}.`);
                    break;
            }

            return createIdentifier("Object");
        }

        /**
         * Serializes a TypeReferenceNode to an appropriate JS constructor value for use with
         * decorator type metadata.
         *
         * @param node The type reference node.
         */
        function serializeTypeReferenceNode(node: TypeReferenceNode) {
            // Clone the type name and parent it to a location outside of the current declaration.
            const typeName = cloneEntityName(node.typeName, currentScope);
            switch (resolver.getTypeReferenceSerializationKind(typeName)) {
                case TypeReferenceSerializationKind.Unknown:
                    const serialized = serializeEntityNameAsExpression(typeName, /*useFallback*/ true);
                    const temp = createTempVariable();
                    hoistVariableDeclaration(temp);
                    return createLogicalOr(
                        createLogicalAnd(
                            createStrictEquality(
                                createTypeOf(
                                    createAssignment(temp, serialized)
                                ),
                                createLiteral("function")
                            ),
                            temp
                        ),
                        createIdentifier("Object")
                    );

                case TypeReferenceSerializationKind.TypeWithConstructSignatureAndValue:
                    return serializeEntityNameAsExpression(typeName, /*useFallback*/ false);

                case TypeReferenceSerializationKind.VoidType:
                    return createVoidZero();

                case TypeReferenceSerializationKind.BooleanType:
                    return createIdentifier("Boolean");

                case TypeReferenceSerializationKind.NumberLikeType:
                    return createIdentifier("Number");

                case TypeReferenceSerializationKind.StringLikeType:
                    return createIdentifier("String");

                case TypeReferenceSerializationKind.ArrayLikeType:
                    return createIdentifier("Array");

                case TypeReferenceSerializationKind.ESSymbolType:
                    return languageVersion < ScriptTarget.ES6
                        ? getGlobalSymbolNameWithFallback()
                        : createIdentifier("Symbol");

                case TypeReferenceSerializationKind.TypeWithCallSignature:
                    return createIdentifier("Function");

                case TypeReferenceSerializationKind.ObjectType:
                default:
                    return createIdentifier("Object");
            }
        }

        /**
         * Serializes an entity name as an expression for decorator type metadata.
         *
         * @param node The entity name to serialize.
         * @param useFallback A value indicating whether to use logical operators to test for the
         *                    entity name at runtime.
         */
        function serializeEntityNameAsExpression(node: EntityName, useFallback: boolean): Expression {
            switch (node.kind) {
                case SyntaxKind.Identifier:
                    if (useFallback) {
                        return createLogicalAnd(
                            createStrictInequality(
                                createTypeOf(<Identifier>node),
                                createLiteral("undefined")
                            ),
                            <Identifier>node
                        );
                    }

                    return <Identifier>node;

                case SyntaxKind.QualifiedName:
                    return serializeQualifiedNameAsExpression(<QualifiedName>node, useFallback);
            }
        }

        /**
         * Serializes an qualified name as an expression for decorator type metadata.
         *
         * @param node The qualified name to serialize.
         * @param useFallback A value indicating whether to use logical operators to test for the
         *                    qualified name at runtime.
         */
        function serializeQualifiedNameAsExpression(node: QualifiedName, useFallback: boolean): Expression {
            let left: Expression;
            if (node.left.kind === SyntaxKind.Identifier) {
                left = serializeEntityNameAsExpression(node.left, useFallback);
            }
            else if (useFallback) {
                const temp = createTempVariable();
                hoistVariableDeclaration(temp);
                left = createLogicalAnd(
                    createAssignment(
                        temp,
                        serializeEntityNameAsExpression(node.left, /*useFallback*/ true)
                    ),
                    temp
                );
            }
            else {
                left = serializeEntityNameAsExpression(node.left, /*useFallback*/ false);
            }

            return createPropertyAccess(left, node.right);
        }

        /**
         * Gets an expression that points to the global "Symbol" constructor at runtime if it is
         * available.
         */
        function getGlobalSymbolNameWithFallback(): Expression {
            return createConditional(
                createStrictEquality(
                    createTypeOf(createIdentifier("Symbol")),
                    createLiteral("function")
                ),
                createIdentifier("Symbol"),
                createIdentifier("Object")
            );
        }

        /**
         * Gets an expression that represents a property name. For a computed property, a
         * name is generated for the node.
         *
         * @param member The member whose name should be converted into an expression.
         */
        function getExpressionForPropertyName(member: ClassElement | EnumMember): Expression {
            const name = member.name;
            if (isComputedPropertyName(name)) {
                return getGeneratedNameForNode(name);
            }
            else if (isIdentifier(name)) {
                return createLiteral(name.text);
            }
            else {
                return getSynthesizedNode(name);
            }
        }

        /**
         * Visits the property name of a class element, for use when emitting property
         * initializers. For a computed property on a node with decorators, a temporary
         * value is stored for later use.
         *
         * @param member The member whose name should be visited.
         */
        function visitPropertyNameOfClassElement(member: ClassElement): PropertyName {
            const name = member.name;
            if (isComputedPropertyName(name)) {
                let expression = visitNode(name.expression, visitor, isExpression);
                if (member.decorators) {
                    const generatedName = getGeneratedNameForNode(name);
                    hoistVariableDeclaration(generatedName);
                    expression = createAssignment(generatedName, expression);
                }

                return setOriginalNode(
                    createComputedPropertyName(expression, /*location*/ name),
                    name
                );
            }
            else {
                return setOriginalNode(
                    cloneNode(name),
                    name
                );
            }
        }

        /**
         * Transforms a HeritageClause with TypeScript syntax.
         *
         * This function will only be called when one of the following conditions are met:
         * - The node is a non-`extends` heritage clause that should be elided.
         * - The node is an `extends` heritage clause that should be visited, but only allow a single type.
         *
         * @param node The HeritageClause to transform.
         */
        function visitHeritageClause(node: HeritageClause): HeritageClause {
            if (node.token === SyntaxKind.ExtendsKeyword) {
                const types = visitNodes(node.types, visitor, isExpressionWithTypeArguments, 0, 1);
                return createHeritageClause(
                    SyntaxKind.ExtendsKeyword,
                    types,
                    node
                );
            }

            return undefined;
        }

        /**
         * Transforms an ExpressionWithTypeArguments with TypeScript syntax.
         *
         * This function will only be called when one of the following conditions are met:
         * - The node contains type arguments that should be elided.
         *
         * @param node The ExpressionWithTypeArguments to transform.
         */
        function visitExpressionWithTypeArguments(node: ExpressionWithTypeArguments): ExpressionWithTypeArguments {
            const expression = visitNode(node.expression, visitor, isLeftHandSideExpression);
            return createExpressionWithTypeArguments(
                expression,
                node
            );
        }

        /**
         * Visits a method declaration of a class.
         *
         * This function will be called when one of the following conditions are met:
         * - The node is an overload
         * - The node is marked as abstract
         * - The node is marked as async
         * - The node has both a decorator and a computed property name
         *
         * @param node The method node.
         */
        function visitMethodDeclaration(node: MethodDeclaration) {
            if (shouldElideFunctionLikeDeclaration(node)) {
                return undefined;
            }

            return createMethod(
                visitNodes(node.modifiers, visitor, isModifier),
                visitPropertyNameOfClassElement(node),
                visitNodes(node.parameters, visitor, isParameter),
                transformFunctionBody(node),
                node
            );
        }

        /**
         * Visits a get accessor declaration of a class.
         *
         * This function will be called when one of the following conditions are met:
         * - The node is marked as abstract
         * - The node has both a decorator and a computed property name
         *
         * @param node The get accessor node.
         */
        function visitGetAccessor(node: GetAccessorDeclaration) {
            if (shouldElideFunctionLikeDeclaration(node)) {
                return undefined;
            }

            return createGetAccessor(
                visitNodes(node.modifiers, visitor, isModifier),
                visitPropertyNameOfClassElement(node),
                visitEachChild(node.body, visitor, context),
                node
            );
        }

        /**
         * Visits a set accessor declaration of a class.
         *
         * This function will be called when one of the following conditions are met:
         * - The node is marked as abstract
         * - The node has both a decorator and a computed property name
         *
         * @param node The set accessor node.
         */
        function visitSetAccessor(node: SetAccessorDeclaration) {
            if (shouldElideFunctionLikeDeclaration(node)) {
                return undefined;
            }

            return createSetAccessor(
                visitNodes(node.modifiers, visitor, isModifier),
                visitPropertyNameOfClassElement(node),
                visitNode(firstOrUndefined(node.parameters), visitor, isParameter),
                visitEachChild(node.body, visitor, context),
                node
            );
        }

        /**
         * Visits a function declaration.
         *
         * This function will be called when one of the following conditions are met:
         * - The node is an overload
         * - The node is marked async
         * - The node is exported from a TypeScript namespace
         *
         * @param node The function node.
         */
        function visitFunctionDeclaration(node: FunctionDeclaration): OneOrMany<Statement> {
            if (shouldElideFunctionLikeDeclaration(node)) {
                return undefined;
            }

            const func = createFunctionDeclaration(
                visitNodes(node.modifiers, visitor, isModifier),
                node.asteriskToken,
                node.name,
                visitNodes(node.parameters, visitor, isParameter),
                transformFunctionBody(node),
                node
            );

            if (isNamespaceExport(node)) {
                return createNodeArrayNode([
                    func,
                    createNamespaceExport(getSynthesizedNode(node.name), getSynthesizedNode(node.name))
                ]);
            }

            return func;
        }

        /**
         * Visits a function expression node.
         *
         * This function will be called when one of the following conditions are met:
         * - The node is marked async
         *
         * @param node The function expression node.
         */
        function visitFunctionExpression(node: FunctionExpression) {
            return createFunctionExpression(
                node.asteriskToken,
                node.name,
                visitNodes(node.parameters, visitor, isParameter),
                transformFunctionBody(node),
                node
            );
        }

        /**
         * Determines whether a function-like declaration should be elided. A declaration should
         * be elided if it is an overload, is abstract, or is an ambient declaration.
         *
         * @param node The declaration node.
         */
        function shouldElideFunctionLikeDeclaration(node: FunctionLikeDeclaration) {
            return node.body === undefined
                || node.flags & (NodeFlags.Abstract | NodeFlags.Ambient);
        }

        /**
         * @remarks
         * This function will be called when one of the following conditions are met:
         * - The node is marked async
         */
        function visitArrowFunction(node: ArrowFunction) {
            return createArrowFunction(
                visitNodes(node.parameters, visitor, isParameter),
                transformConciseBody(node),
                node
            );
        }

        function transformFunctionBody(node: MethodDeclaration | AccessorDeclaration | FunctionDeclaration | FunctionExpression): FunctionBody {
            if (isAsyncFunctionLike(node)) {
                return <FunctionBody>transformAsyncFunctionBody(node);
            }

            return transformFunctionBodyWorker(node.body);
        }

        function transformFunctionBodyWorker(body: Block) {
            const savedCurrentScope = currentScope;
            currentScope = body;
            startLexicalEnvironment();
            const visited = visitEachChild(body, visitor, context);
            const declarations = endLexicalEnvironment();
            currentScope = savedCurrentScope;
            return mergeFunctionBodyLexicalEnvironment(visited, declarations);
        }

        function transformConciseBody(node: ArrowFunction): ConciseBody {
            if (isAsyncFunctionLike(node)) {
                return transformAsyncFunctionBody(node);
            }

            return transformConciseBodyWorker(node.body, /*forceBlockFunctionBody*/ false);
        }

        function transformConciseBodyWorker(body: Block | Expression, forceBlockFunctionBody: boolean) {
            if (isBlock(body)) {
                return transformFunctionBodyWorker(body);
            }
            else {
                startLexicalEnvironment();
                const visited: Expression | Block = visitNode(body, visitor, isConciseBody);
                const declarations = endLexicalEnvironment();
                const merged = mergeConciseBodyLexicalEnvironment(visited, declarations);
                if (forceBlockFunctionBody && !isBlock(merged)) {
                    return createBlock([
                        createReturn(<Expression>merged)
                    ]);
                }
                else {
                    return merged;
                }
            }
        }

        function transformAsyncFunctionBody(node: FunctionLikeDeclaration): ConciseBody | FunctionBody {
            const promiseConstructor = getEntityNameFromTypeNode(node.type);
            const isArrowFunction = node.kind === SyntaxKind.ArrowFunction;
            const hasLexicalArguments = (resolver.getNodeCheckFlags(node) & NodeCheckFlags.CaptureArguments) !== 0;

            // An async function is emit as an outer function that calls an inner
            // generator function. To preserve lexical bindings, we pass the current
            // `this` and `arguments` objects to `__awaiter`. The generator function
            // passed to `__awaiter` is executed inside of the callback to the
            // promise constructor.
            //
            // The emit for an async arrow without a lexical `arguments` binding might be:
            //
            //  // input
            //  let a = async (b) => { await b; }
            //
            //  // output
            //  let a = (b) => __awaiter(this, void 0, void 0, function* () {
            //      yield b;
            //  });
            //
            // The emit for an async arrow with a lexical `arguments` binding might be:
            //
            //  // input
            //  let a = async (b) => { await arguments[0]; }
            //
            //  // output
            //  let a = (b) => __awaiter(this, arguments, void 0, function* (arguments) {
            //      yield arguments[0];
            //  });
            //
            // The emit for an async function expression without a lexical `arguments` binding
            // might be:
            //
            //  // input
            //  let a = async function (b) {
            //      await b;
            //  }
            //
            //  // output
            //  let a = function (b) {
            //      return __awaiter(this, void 0, void 0, function* () {
            //          yield b;
            //      });
            //  }
            //
            // The emit for an async function expression with a lexical `arguments` binding
            // might be:
            //
            //  // input
            //  let a = async function (b) {
            //      await arguments[0];
            //  }
            //
            //  // output
            //  let a = function (b) {
            //      return __awaiter(this, arguments, void 0, function* (_arguments) {
            //          yield _arguments[0];
            //      });
            //  }
            //
            // The emit for an async function expression with a lexical `arguments` binding
            // and a return type annotation might be:
            //
            //  // input
            //  let a = async function (b): MyPromise<any> {
            //      await arguments[0];
            //  }
            //
            //  // output
            //  let a = function (b) {
            //      return __awaiter(this, arguments, MyPromise, function* (_arguments) {
            //          yield _arguments[0];
            //      });
            //  }
            //

            if (!isArrowFunction) {
                const statements: Statement[] = [];

                addNode(statements,
                    createReturn(
                        createAwaiterHelper(
                            hasLexicalArguments,
                            promiseConstructor,
                            transformFunctionBodyWorker(<Block>node.body)
                        )
                    )
                );

                const block = createBlock(statements, /*location*/ node.body);

                // Minor optimization, emit `_super` helper to capture `super` access in an arrow.
                // This step isn't needed if we eventually transform this to ES5.
                if (languageVersion >= ScriptTarget.ES6) {
                    if (resolver.getNodeCheckFlags(node) & NodeCheckFlags.AsyncMethodWithSuperBinding) {
                        enableExpressionSubstitutionForAsyncMethodsWithSuper();
                        setNodeEmitFlags(block, NodeEmitFlags.EmitAdvancedSuperHelper);
                    }
                    else if (resolver.getNodeCheckFlags(node) & NodeCheckFlags.AsyncMethodWithSuper) {
                        enableExpressionSubstitutionForAsyncMethodsWithSuper();
                        setNodeEmitFlags(block, NodeEmitFlags.EmitSuperHelper);
                    }
                }

                return block;
            }
            else {
                return createAwaiterHelper(
                    hasLexicalArguments,
                    promiseConstructor,
                    <Block>transformConciseBodyWorker(node.body, /*forceBlockFunctionBody*/ true)
                );
            }
        }

        /**
         * Visits a parameter declaration node.
         *
         * This function will be called when one of the following conditions are met:
         * - The node has an accessibility modifier.
         *
         * @param node The parameter declaration node.
         */
        function visitParameter(node: ParameterDeclaration) {
            Debug.assert(!node.dotDotDotToken);
            return createParameter(
                visitNode(node.name, visitor, isBindingName),
                visitNode(node.initializer, visitor, isExpression)
            );
        }

        /**
         * Visits a variable statement in a namespace.
         *
         * This function will be called when one of the following conditions are met:
         * - The node is exported from a TypeScript namespace.
         */
        function visitVariableStatement(node: VariableStatement) {
            Debug.assert(isNamespaceExport(node));

            const variables = getInitializedVariables(node.declarationList);
            if (variables.length === 0) {
                // elide statement if there are no initialized variables.
                return undefined;
            }

            return createStatement(
                inlineExpressions(
                    map(variables, transformInitializedVariable)
                ),
                /*location*/ node
            );
        }

        function getInitializedVariables(node: VariableDeclarationList) {
            return filter(node.declarations, isInitializedVariable);
        }

        function isInitializedVariable(node: VariableDeclaration) {
            return node.initializer !== undefined;
        }

        function transformInitializedVariable(node: VariableDeclaration): Expression {
            const name = node.name;
            if (isBindingPattern(name)) {
                return flattenVariableDestructuringToExpression(
                    node,
                    hoistVariableDeclaration,
                    getNamespaceMemberName,
                    visitor
                );
            }
            else {
                return createAssignment(
                    getNamespaceMemberName(name),
                    visitNode(node.initializer, visitor, isExpression)
                );
            }
        }

        /**
         * Visits an enum declaration.
         *
         * This function will be called any time a TypeScript enum is encountered.
         *
         * @param node The enum declaration node.
         */
        function visitEnumDeclaration(node: EnumDeclaration) {
            if (shouldElideEnumDeclaration(node)) {
                return undefined;
            }

            const savedCurrentNamespaceLocalName = currentNamespaceLocalName;
            const modifiers = visitNodes(node.modifiers, visitor, isModifier);
            const statements: Statement[] = [];

            let location: TextRange = node;
            if (!isNamespaceExport(node)) {
                addNode(statements,
                    createVariableStatement(
                        modifiers,
                        createVariableDeclarationList([
                            createVariableDeclaration(node.name)
                        ]),
                        location
                    )
                );
                location = undefined;
            }

            const name = isNamespaceExport(node)
                ? getNamespaceMemberName(node.name)
                : getSynthesizedNode(node.name);

            currentNamespaceLocalName = getGeneratedNameForNode(node);
            addNode(statements,
                 createStatement(
                     createCall(
                        createParen(
                            createFunctionExpression(
                                /*asteriskToken*/ undefined,
                                /*name*/ undefined,
                                [createParameter(currentNamespaceLocalName)],
                                transformEnumBody(node)
                            )
                        ),
                        [createLogicalOr(
                            name,
                            createAssignment(
                                name,
                                createObjectLiteral()
                            )
                        )]
                     ),
                    location
                )
            );

            if (isNamespaceExport(node)) {
                addNode(statements,
                    createVariableStatement(
                        /*modifiers*/ undefined,
                        createVariableDeclarationList([
                            createVariableDeclaration(node.name, name)
                        ]),
                        location
                    )
                );
            }

            currentNamespaceLocalName = savedCurrentNamespaceLocalName;
            return createNodeArrayNode(statements);
        }

        /**
         * Transforms the body of an enum declaration.
         *
         * @param node The enum declaration node.
         */
        function transformEnumBody(node: EnumDeclaration): Block {
            const statements: Statement[] = [];
            startLexicalEnvironment();
            addNodes(statements, map(node.members, transformEnumMember));
            addNodes(statements, endLexicalEnvironment());
            return createBlock(statements);
        }

        /**
         * Transforms an enum member into a statement.
         *
         * @param member The enum member node.
         */
        function transformEnumMember(member: EnumMember) {
            const name = getExpressionForPropertyName(member);
            return createStatement(
                createAssignment(
                    createElementAccess(
                        currentNamespaceLocalName,
                        createAssignment(
                            createElementAccess(
                                currentNamespaceLocalName,
                                name
                            ),
                            transformEnumMemberDeclarationValue(member)
                        )
                    ),
                    name
                ),
                member
            );
        }

        /**
         * Transforms the value of an enum member.
         *
         * @param member The enum member node.
         */
        function transformEnumMemberDeclarationValue(member: EnumMember): Expression {
            const value = resolver.getConstantValue(member);
            if (value !== undefined) {
                return createLiteral(value);
            }
            else if (member.initializer) {
                return visitNode(member.initializer, visitor, isExpression);
            }
            else {
                return createVoidZero();
            }
        }

        /**
         * Determines whether to elide an enum declaration.
         *
         * @param node The enum declaration node.
         */
        function shouldElideEnumDeclaration(node: EnumDeclaration) {
            return isConst(node)
                && !compilerOptions.preserveConstEnums
                && !compilerOptions.isolatedModules;
        }

        /**
         * Visits an await expression.
         *
         * This function will be called any time a TypeScript await expression is encountered.
         *
         * @param node The await expression node.
         */
        function visitAwaitExpression(node: AwaitExpression): Expression {
<<<<<<< HEAD
            const expression = setOriginalNode(
                createYield(
                    visitNode(node.expression, visitor, isExpression),
                    node
                ),
                node
            );

            return isRightmostExpression
                ? expression
                : setOriginalNode(
                    createParen(expression, /*location*/ node),
                    node
                );
=======
            return createYield(
                visitNode(node.expression, visitor, isExpression),
                node
            );
>>>>>>> 5a9b1313
        }

        /**
         * Visits a parenthesized expression that contains either a type assertion or an `as`
         * expression.
         *
         * @param node The parenthesized expression node.
         */
        function visitParenthesizedExpression(node: ParenthesizedExpression): Expression {
            // Make sure we consider all nested cast expressions, e.g.:
            // (<any><number><any>-A).x;
            const expression = visitNode(node.expression, visitor, isExpression);
            if (currentParent.kind !== SyntaxKind.ArrowFunction) {
                // We have an expression of the form: (<Type>SubExpr)
                // Emitting this as (SubExpr) is really not desirable. We would like to emit the subexpr as is.
                // Omitting the parentheses, however, could cause change in the semantics of the generated
                // code if the casted expression has a lower precedence than the rest of the expression, e.g.:
                //      (<any>new A).foo should be emitted as (new A).foo and not new A.foo
                //      (<any>typeof A).toString() should be emitted as (typeof A).toString() and not typeof A.toString()
                //      new (<any>A()) should be emitted as new (A()) and not new A()
                //      (<any>function foo() { })() should be emitted as an IIF (function foo(){})() and not declaration function foo(){} ()
                if (expression.kind !== SyntaxKind.PrefixUnaryExpression &&
                    expression.kind !== SyntaxKind.VoidExpression &&
                    expression.kind !== SyntaxKind.TypeOfExpression &&
                    expression.kind !== SyntaxKind.DeleteExpression &&
                    expression.kind !== SyntaxKind.PostfixUnaryExpression &&
                    expression.kind !== SyntaxKind.NewExpression &&
                    !(expression.kind === SyntaxKind.CallExpression && currentParent.kind === SyntaxKind.NewExpression) &&
                    !(expression.kind === SyntaxKind.FunctionExpression && currentParent.kind === SyntaxKind.CallExpression) &&
                    !(expression.kind === SyntaxKind.NumericLiteral && currentParent.kind === SyntaxKind.PropertyAccessExpression)) {
                    return trackChildOfNotEmittedNode(node, expression, node.expression);
                }
            }

            return setOriginalNode(
                createParen(expression, node),
                node
            );
        }

        function visitAssertionExpression(node: AssertionExpression): Expression {
            const expression = visitNode((<TypeAssertion | AsExpression>node).expression, visitor, isExpression);
            return trackChildOfNotEmittedNode(node, expression, node.expression);
        }

        function trackChildOfNotEmittedNode<T extends Node>(parent: Node, child: T, original: T) {
            if (!child.parent && !child.original) {
                child = cloneNode(child, child, child.flags, child.parent, original);
            }

            setNodeEmitFlags(parent, NodeEmitFlags.IsNotEmittedNode);
            setNodeEmitFlags(child, NodeEmitFlags.EmitCommentsOfNotEmittedParent);
            return child;
        }

        /**
         * Visits a module declaration node.
         *
         * This function will be called any time a TypeScript namespace (ModuleDeclaration) is encountered.
         *
         * @param node The module declaration node.
         */
        function visitModuleDeclaration(node: ModuleDeclaration) {
            if (shouldElideModuleDeclaration(node)) {
                return undefined;
            }

            Debug.assert(isIdentifier(node.name));

            enableExpressionSubstitutionForNamespaceExports();

            const savedCurrentNamespaceLocalName = currentNamespaceLocalName;
            const modifiers = visitNodes(node.modifiers, visitor, isModifier);
            const statements: Statement[] = [];

            let location = node;
            if (!isModuleMergedWithClass(node)) {
                // var x;
                statements.push(
                    createVariableStatement(
                        modifiers,
                        createVariableDeclarationList([
                            createVariableDeclaration(<Identifier>node.name)
                        ]),
                        location
                    )
                );
                location = undefined;
            }

            const name = isNamespaceExport(node)
                ? getNamespaceMemberName(node.name)
                : getSynthesizedNode(node.name);

            let moduleParam: Expression = createLogicalOr(
                name,
                createAssignment(
                    name,
                    createObjectLiteral([])
                )
            );

            if (isNamespaceExport(node)) {
                moduleParam = createAssignment(cloneNode(node.name), moduleParam);
            }

            currentNamespaceLocalName = getGeneratedNameForNode(node);
            currentNamespace = node;

            //  (function (x_1) {
            //      x_1.y = ...;
            //  })(x || (x = {}));
            statements.push(
                setOriginalNode(
                    createStatement(
                        createCall(
                            createParen(
                                createFunctionExpression(
                                    /*asteriskToken*/ undefined,
                                    /*name*/ undefined,
                                    [createParameter(currentNamespaceLocalName)],
                                    transformModuleBody(node)
                                )
                            ),
                            [moduleParam]
                        )
                    ),
                    node
                )
            );

            currentNamespaceLocalName = savedCurrentNamespaceLocalName;
            return createNodeArrayNode(statements);
        }

        /**
         * Transforms the body of a module declaration.
         *
         * @param node The module declaration node.
         */
        function transformModuleBody(node: ModuleDeclaration): Block {
            const statements: Statement[] = [];
            startLexicalEnvironment();
            const body = node.body;
            if (body.kind === SyntaxKind.ModuleBlock) {
                addNodes(statements, visitNodes((<ModuleBlock>body).statements, namespaceElementVisitor, isStatement));
            }
            else {
                addNode(statements, visitModuleDeclaration(<ModuleDeclaration>body));
            }

            addNodes(statements, endLexicalEnvironment());
            return createBlock(statements);
        }

        /**
         * Determines whether to elide a module declaration.
         *
         * @param node The module declaration node.
         */
        function shouldElideModuleDeclaration(node: ModuleDeclaration) {
            return !isInstantiatedModule(node, compilerOptions.preserveConstEnums || compilerOptions.isolatedModules);
        }

        /**
         * Determines whether a module declaration has a name that merges with a class declaration.
         *
         * @param node The module declaration node.
         */
        function isModuleMergedWithClass(node: ModuleDeclaration) {
            return !!(resolver.getNodeCheckFlags(getOriginalNode(node)) & NodeCheckFlags.LexicalModuleMergesWithClass);
        }

        /**
         * Visits an import equals declaration.
         *
         * @param node The import equals declaration node.
         */
        function visitImportEqualsDeclaration(node: ImportEqualsDeclaration): OneOrMany<Statement> {
            Debug.assert(!isExternalModuleImportEqualsDeclaration(node));
            if (shouldElideImportEqualsDeclaration(node)) {
                return undefined;
            }

            const moduleReference = createExpressionFromEntityName(<EntityName>node.moduleReference);
            if (isNamedExternalModuleExport(node) || !isNamespaceExport(node)) {
                //  export var ${name} = ${moduleReference};
                //  var ${name} = ${moduleReference};
                return setOriginalNode(
                    createVariableStatement(
                        visitNodes(node.modifiers, visitor, isModifier),
                        createVariableDeclarationList([
                            createVariableDeclaration(node.name, moduleReference)
                        ]),
                        node
                    ),
                    node
                );
            }
            else {
                // exports.${name} = ${moduleReference};
                return setOriginalNode(
                    createNamespaceExport(
                        getSynthesizedNode(node.name),
                        moduleReference,
                        node
                    ),
                    node
                );
            }
        }

        /**
         * Determines whether to elide an import equals declaration.
         *
         * @param node The import equals declaration node.
         */
        function shouldElideImportEqualsDeclaration(node: ImportEqualsDeclaration) {
            // preserve old compiler's behavior: emit 'var' for import declaration (even if we do not consider them referenced) when
            // - current file is not external module
            // - import declaration is top level and target is value imported by entity name
            return !resolver.isReferencedAliasDeclaration(node)
                && (isExternalModule(currentSourceFile) || !resolver.isTopLevelValueImportEqualsWithEntityName(node));
        }

        /**
         * Gets a value indicating whether the node is exported from an external module.
         *
         * @param node The node to test.
         */
        function isExternalModuleExport(node: Node) {
            return currentNamespace === undefined
                && (node.flags & NodeFlags.Export) !== 0;
        }

        /**
         * Gets a value indicating whether the node is a named export from an external module.
         *
         * @param node The node to test.
         */
        function isNamedExternalModuleExport(node: Node) {
            return isExternalModuleExport(node)
                && (node.flags & NodeFlags.Default) === 0;
        }

        /**
         * Gets a value indicating whether the node is the default export of an external module.
         *
         * @param node The node to test.
         */
        function isDefaultExternalModuleExport(node: Node) {
            return isExternalModuleExport(node)
                && (node.flags & NodeFlags.Default) !== 0;
        }

        /**
         * Gets a value indicating whether the node is exported from a namespace.
         *
         * @param node The node to test.
         */
        function isNamespaceExport(node: Node) {
            return currentNamespace !== undefined
                && (node.flags & NodeFlags.Export) !== 0;
        }

        /**
         * Creates a statement for the provided expression. This is used in calls to `map`.
         */
        function expressionToStatement(expression: Expression) {
            return createStatement(expression, /*location*/ undefined);
        }

        function createNamespaceExport(exportName: Identifier, exportValue: Expression, location?: TextRange) {
            return createStatement(
                createAssignment(
                    getNamespaceMemberName(exportName),
                    exportValue
                ),
                location
            );
        }

        function createModuleExport(exportName: Identifier) {
            return createExportDeclaration(
                createNamedExports([
                    createExportSpecifier(exportName)
                ])
            );
        }

        function getNamespaceMemberName(name: Identifier): Expression {
<<<<<<< HEAD
            return createPropertyAccess(currentNamespaceLocalName, getSynthesizedNode(name));
=======
            name = getSynthesizedNode(name);
            return currentNamespaceLocalName
                ? createPropertyAccess(currentNamespaceLocalName, name)
                : name;
>>>>>>> 5a9b1313
        }

        function getDeclarationName(node: ClassExpression | ClassDeclaration | FunctionDeclaration | EnumDeclaration) {
            return node.name ? getSynthesizedNode(node.name) : getGeneratedNameForNode(node);
        }

        function getClassPrototype(node: ClassExpression | ClassDeclaration) {
            return createPropertyAccess(getDeclarationName(node), "prototype");
        }

        function getClassMemberPrefix(node: ClassExpression | ClassDeclaration, member: ClassElement) {
            return member.flags & NodeFlags.Static
                ? getDeclarationName(node)
                : getClassPrototype(node);
        }

        function onBeforeEmitNode(node: Node): void {
            previousOnBeforeEmitNode(node);

            const kind = node.kind;
            if (hasEnabledExpressionSubstitutionForDecoratedClasses
                && kind === SyntaxKind.ClassDeclaration && node.decorators) {
                currentDecoratedClassAliases[getOriginalNodeId(node)] = decoratedClassAliases[getOriginalNodeId(node)];
            }

            if (hasEnabledExpressionSubstitutionForAsyncMethodsWithSuper
                && (kind === SyntaxKind.ClassDeclaration
                    || kind === SyntaxKind.Constructor
                    || kind === SyntaxKind.MethodDeclaration
                    || kind === SyntaxKind.GetAccessor
                    || kind === SyntaxKind.SetAccessor)) {

                if (!superContainerStack) {
                    superContainerStack = [];
                }

                superContainerStack.push(<SuperContainer>node);
            }

            if (hasEnabledExpressionSubstitutionForNamespaceExports
                && kind === SyntaxKind.ModuleDeclaration) {
                namespaceNestLevel++;
            }
        }

        function onAfterEmitNode(node: Node): void {
            previousOnAfterEmitNode(node);

            const kind = node.kind;
            if (hasEnabledExpressionSubstitutionForDecoratedClasses
                && kind === SyntaxKind.ClassDeclaration && node.decorators) {
                currentDecoratedClassAliases[getOriginalNodeId(node)] = undefined;
            }

            if (hasEnabledExpressionSubstitutionForAsyncMethodsWithSuper
                && (kind === SyntaxKind.ClassDeclaration
                    || kind === SyntaxKind.Constructor
                    || kind === SyntaxKind.MethodDeclaration
                    || kind === SyntaxKind.GetAccessor
                    || kind === SyntaxKind.SetAccessor)) {

                if (superContainerStack) {
                    superContainerStack.pop();
                }
            }

            if (hasEnabledExpressionSubstitutionForNamespaceExports
                && kind === SyntaxKind.ModuleDeclaration) {
                namespaceNestLevel--;
            }
        }

        function substituteExpression(node: Expression): Expression {
            node = previousExpressionSubstitution(node);
<<<<<<< HEAD
=======

>>>>>>> 5a9b1313
            switch (node.kind) {
                case SyntaxKind.Identifier:
                    return substituteExpressionIdentifier(<Identifier>node);
            }

            if (hasEnabledExpressionSubstitutionForAsyncMethodsWithSuper) {
                switch (node.kind) {
                    case SyntaxKind.CallExpression:
                        return substituteCallExpression(<CallExpression>node);
                    case SyntaxKind.PropertyAccessExpression:
                        return substitutePropertyAccessExpression(<PropertyAccessExpression>node);
                    case SyntaxKind.ElementAccessExpression:
                        return substituteElementAccessExpression(<ElementAccessExpression>node);
                }
            }

            return node;
        }

        function substituteExpressionIdentifier(node: Identifier): Expression {
<<<<<<< HEAD
            const original = getOriginalNode(node);
            if (isIdentifier(original)) {
                if (resolver.getNodeCheckFlags(original) & NodeCheckFlags.BodyScopedClassBinding) {
                    // Due to the emit for class decorators, any reference to the class from inside of the class body
                    // must instead be rewritten to point to a temporary variable to avoid issues with the double-bind
                    // behavior of class names in ES6.
                    const declaration = resolver.getReferencedValueDeclaration(original);
                    if (declaration) {
                        const classAlias = currentDecoratedClassAliases[getNodeId(declaration)];
                        if (classAlias) {
                            return cloneNode(classAlias);
                        }
=======
            if (hasEnabledExpressionSubstitutionForDecoratedClasses
                && !nodeIsSynthesized(node)
                && resolver.getNodeCheckFlags(node) & NodeCheckFlags.BodyScopedClassBinding) {
                // Due to the emit for class decorators, any reference to the class from inside of the class body
                // must instead be rewritten to point to a temporary variable to avoid issues with the double-bind
                // behavior of class names in ES6.
                const original = getOriginalNode(node);
                const declaration = resolver.getReferencedValueDeclaration(isIdentifier(original) ? original : node);
                if (declaration) {
                    const classAlias = currentDecoratedClassAliases[getNodeId(declaration)];
                    if (classAlias) {
                        return cloneNode(classAlias);
>>>>>>> 5a9b1313
                    }
                }

                const container = resolver.getReferencedExportContainer(original);
                if (container && container.kind === SyntaxKind.ModuleDeclaration) {
                    return createPropertyAccess(
                        getGeneratedNameForNode(container),
                        cloneNode(node),
                        /*location*/ node
                    );
                }
            }

            if (hasEnabledExpressionSubstitutionForNamespaceExports
                && namespaceNestLevel > 0) {
                // If we are nested within a namespace declaration, we may need to qualifiy
                // an identifier that is exported from a merged namespace.
                const original = getOriginalNode(node);
                if (isIdentifier(original) && original.parent) {
                    const container = resolver.getReferencedExportContainer(original);
                    if (container && container.kind === SyntaxKind.ModuleDeclaration) {
                        return createPropertyAccess(getGeneratedNameForNode(container), node, /*location*/ node);
                    }
                }
            }

            return node;
        }

        function substituteCallExpression(node: CallExpression): Expression {
            const expression = node.expression;
            if (isSuperPropertyOrElementAccess(expression)) {
                const flags = getSuperContainerAsyncMethodFlags();
                if (flags) {
                    const argumentExpression = isPropertyAccessExpression(expression)
                        ? substitutePropertyAccessExpression(expression)
                        : substituteElementAccessExpression(expression);
                    return createCall(
                        createPropertyAccess(argumentExpression, "call"),
                        [
                            createThis(),
                            ...node.arguments
                        ]
                    );
                }
            }
            return node;
        }

        function substitutePropertyAccessExpression(node: PropertyAccessExpression) {
            if (node.expression.kind === SyntaxKind.SuperKeyword) {
                const flags = getSuperContainerAsyncMethodFlags();
                if (flags) {
                    return createSuperAccessInAsyncMethod(
                        createLiteral(node.name.text),
                        flags,
                        node
                    );
                }
            }

            return node;
        }

        function substituteElementAccessExpression(node: ElementAccessExpression) {
            if (node.expression.kind === SyntaxKind.SuperKeyword) {
                const flags = getSuperContainerAsyncMethodFlags();
                if (flags) {
                    return createSuperAccessInAsyncMethod(
                        node.argumentExpression,
                        flags,
                        node
                    );
                }
            }

            return node;
        }

        function enableExpressionSubstitutionForAsyncMethodsWithSuper() {
            if (!hasEnabledExpressionSubstitutionForAsyncMethodsWithSuper) {
                hasEnabledExpressionSubstitutionForAsyncMethodsWithSuper = true;

                // We need to enable substitutions for call, property access, and element access
                // if we need to rewrite super calls.
                context.enableExpressionSubstitution(SyntaxKind.CallExpression);
                context.enableExpressionSubstitution(SyntaxKind.PropertyAccessExpression);
                context.enableExpressionSubstitution(SyntaxKind.ElementAccessExpression);

                // We need to be notified when entering and exiting declarations that bind super.
                context.enableEmitNotification(SyntaxKind.ClassDeclaration);
                context.enableEmitNotification(SyntaxKind.MethodDeclaration);
                context.enableEmitNotification(SyntaxKind.GetAccessor);
                context.enableEmitNotification(SyntaxKind.SetAccessor);
                context.enableEmitNotification(SyntaxKind.Constructor);
            }
        }

        function enableExpressionSubstitutionForDecoratedClasses() {
            if (!hasEnabledExpressionSubstitutionForDecoratedClasses) {
                hasEnabledExpressionSubstitutionForDecoratedClasses = true;

                // We need to enable substitutions for identifiers. This allows us to
                // substitute class names inside of a class declaration.
                context.enableExpressionSubstitution(SyntaxKind.Identifier);

                // Keep track of class aliases.
                decoratedClassAliases = {};
                currentDecoratedClassAliases = {};
            }
        }

        function enableExpressionSubstitutionForNamespaceExports() {
            if (!hasEnabledExpressionSubstitutionForNamespaceExports) {
                hasEnabledExpressionSubstitutionForNamespaceExports = true;

                // We need to enable substitutions for identifiers. This allows us to
                // substitute the names of exported members of a namespace.
                context.enableExpressionSubstitution(SyntaxKind.Identifier);

                // We need to be notified when entering and exiting namespaces.
                context.enableEmitNotification(SyntaxKind.ModuleDeclaration);

                // Keep track of namespace nesting depth
                namespaceNestLevel = 0;
            }
        }

        function createSuperAccessInAsyncMethod(argumentExpression: Expression, flags: NodeCheckFlags, location: TextRange): LeftHandSideExpression {
            if (flags & NodeCheckFlags.AsyncMethodWithSuperBinding) {
                return createPropertyAccess(
                    createCall(
                        createIdentifier("_super"),
                        [argumentExpression]
                    ),
                    "value",
                    location
                );
            }
            else {
                return createCall(
                    createIdentifier("_super"),
                    [argumentExpression],
                    location
                );
            }
        }

        function getSuperContainerAsyncMethodFlags() {
            const container = lastOrUndefined(superContainerStack);
            return container !== undefined
                && resolver.getNodeCheckFlags(getOriginalNode(container)) & (NodeCheckFlags.AsyncMethodWithSuper | NodeCheckFlags.AsyncMethodWithSuperBinding);
        }
<<<<<<< HEAD

        function onBeforeEmitNode(node: Node): void {
            previousOnAfterEmitNode(node);

            const kind = node.kind;
            if (kind === SyntaxKind.ClassDeclaration && node.decorators) {
                currentDecoratedClassAliases[getOriginalNodeId(node)] = decoratedClassAliases[getOriginalNodeId(node)];
            }

            if (hasEnabledExpressionSubstitutionForAsyncMethodsWithSuper
                && (kind === SyntaxKind.ClassDeclaration
                    || kind === SyntaxKind.Constructor
                    || kind === SyntaxKind.MethodDeclaration
                    || kind === SyntaxKind.GetAccessor
                    || kind === SyntaxKind.SetAccessor)) {

                if (!superContainerStack) {
                    superContainerStack = [];
                }

                superContainerStack.push(<SuperContainer>node);
            }
        }

        function onAfterEmitNode(node: Node): void {
            previousOnAfterEmitNode(node);

            const kind = node.kind;
            if (kind === SyntaxKind.ClassDeclaration && node.decorators) {
                currentDecoratedClassAliases[getOriginalNodeId(node)] = undefined;
            }

            if (hasEnabledExpressionSubstitutionForAsyncMethodsWithSuper
                && (kind === SyntaxKind.ClassDeclaration
                    || kind === SyntaxKind.Constructor
                    || kind === SyntaxKind.MethodDeclaration
                    || kind === SyntaxKind.GetAccessor
                    || kind === SyntaxKind.SetAccessor)) {

                if (superContainerStack) {
                    superContainerStack.pop();
                }
            }
        }

        function isRightmost(parentNode: Node, node: Node, wasRightmost: boolean) {
            switch (parentNode.kind) {
                case SyntaxKind.VariableDeclaration:
                case SyntaxKind.Parameter:
                case SyntaxKind.BindingElement:
                case SyntaxKind.PropertyDeclaration:
                case SyntaxKind.PropertyAssignment:
                case SyntaxKind.ShorthandPropertyAssignment:
                case SyntaxKind.ExpressionStatement:
                case SyntaxKind.ArrayLiteralExpression:
                case SyntaxKind.ThrowStatement:
                case SyntaxKind.ReturnStatement:
                case SyntaxKind.ForStatement:
                case SyntaxKind.ForOfStatement:
                case SyntaxKind.ForInStatement:
                case SyntaxKind.DoStatement:
                case SyntaxKind.WhileStatement:
                case SyntaxKind.SwitchStatement:
                case SyntaxKind.CaseClause:
                case SyntaxKind.WithStatement:
                case SyntaxKind.Decorator:
                case SyntaxKind.ExpressionWithTypeArguments:
                case SyntaxKind.SpreadElementExpression:
                case SyntaxKind.AsExpression:
                case SyntaxKind.TypeAssertionExpression:
                case SyntaxKind.EnumMember:
                case SyntaxKind.JsxAttribute:
                case SyntaxKind.JsxSpreadAttribute:
                case SyntaxKind.JsxExpression:
                    return true;
                case SyntaxKind.TemplateSpan:
                case SyntaxKind.CallExpression:
                case SyntaxKind.NewExpression:
                    return node !== (<CallExpression | NewExpression>parentNode).expression;
                case SyntaxKind.BinaryExpression:
                    return wasRightmost && node === (<BinaryExpression>parentNode).right;
                case SyntaxKind.ConditionalExpression:
                    return wasRightmost && node === (<ConditionalExpression>parentNode).whenTrue;
                default:
                    return wasRightmost;
            }
        }
=======
>>>>>>> 5a9b1313
    }
}<|MERGE_RESOLUTION|>--- conflicted
+++ resolved
@@ -1,2971 +1,2817 @@
-/// <reference path="../factory.ts" />
-/// <reference path="../visitor.ts" />
-/// <reference path="./destructuring.ts" />
-
-/*@internal*/
-namespace ts {
-    type SuperContainer = ClassDeclaration | MethodDeclaration | GetAccessorDeclaration | SetAccessorDeclaration | ConstructorDeclaration;
-
-    export function transformTypeScript(context: TransformationContext) {
-        const {
-            getGeneratedNameForNode,
-            makeUniqueName,
-            setNodeEmitFlags,
-            startLexicalEnvironment,
-            endLexicalEnvironment,
-            hoistVariableDeclaration,
-        } = context;
-
-        const resolver = context.getEmitResolver();
-        const compilerOptions = context.getCompilerOptions();
-        const languageVersion = getEmitScriptTarget(compilerOptions);
-
-        // Save the previous transformation hooks.
-        const previousExpressionSubstitution = context.expressionSubstitution;
-        const previousOnBeforeEmitNode = context.onBeforeEmitNode;
-        const previousOnAfterEmitNode = context.onAfterEmitNode;
-
-        // Set new transformation hooks.
-        context.expressionSubstitution = substituteExpression;
-        context.onBeforeEmitNode = onBeforeEmitNode;
-        context.onAfterEmitNode = onAfterEmitNode;
-
-<<<<<<< HEAD
-=======
-        // These variables contain state that changes as we descend into the tree.
->>>>>>> 5a9b1313
-        let currentSourceFile: SourceFile;
-        let currentNamespace: ModuleDeclaration;
-        let currentNamespaceLocalName: Identifier;
-        let currentScope: SourceFile | Block | ModuleBlock | CaseBlock;
-        let currentParent: Node;
-        let currentNode: Node;
-<<<<<<< HEAD
-        let combinedNodeFlags: NodeFlags;
-        let isRightmostExpression: boolean;
-
-        // This stack is is used to support substitutions when printing nodes.
-        let hasEnabledExpressionSubstitutionForAsyncMethodsWithSuper = false;
-=======
-
-        // These variables keep track of whether expression substitution has been enabled for
-        // specific edge cases. They are persisted between each SourceFile transformation and
-        // should not be reset.
-        let hasEnabledExpressionSubstitutionForDecoratedClasses = false;
-        let hasEnabledExpressionSubstitutionForNamespaceExports = false;
-        let hasEnabledExpressionSubstitutionForAsyncMethodsWithSuper = false;
-
-        // This map keeps track of aliases created for classes with decorators to avoid issues
-        // with the double-binding behavior of classes.
-        let decoratedClassAliases: Map<Identifier>;
-
-        // This map keeps track of currently active aliases defined in `decoratedClassAliases`
-        // when just-in-time substitution occurs while printing an expression identifier.
-        let currentDecoratedClassAliases: Map<Identifier>;
-
-        // This value keeps track of how deeply nested we are within any containing namespaces
-        // when performing just-in-time substitution while printing an expression identifier.
-        let namespaceNestLevel: number;
-
-        // This array keeps track of containers where `super` is valid, for use with
-        // just-in-time substitution for `super` expressions inside of async methods.
->>>>>>> 5a9b1313
-        let superContainerStack: SuperContainer[];
-
-        return transformSourceFile;
-
-        function transformSourceFile(node: SourceFile) {
-            currentSourceFile = node;
-            node = visitEachChild(node, visitor, context);
-            setNodeEmitFlags(node, NodeEmitFlags.EmitEmitHelpers);
-            return node;
-        }
-
-        /**
-         * Visits a node, saving and restoring state variables on the stack.
-         *
-         * @param node The node to visit.
-         */
-        function visitWithStack(node: Node, visitor: (node: Node) => Node): Node {
-            // Save state
-            const savedCurrentNamespace = currentNamespace;
-            const savedCurrentScope = currentScope;
-            const savedCurrentParent = currentParent;
-            const savedCurrentNode = currentNode;
-<<<<<<< HEAD
-            const savedCombinedNodeFlags = combinedNodeFlags;
-            const savedIsRightmostExpression = isRightmostExpression;
-=======
-
-            // Handle state changes before visiting a node.
->>>>>>> 5a9b1313
-            onBeforeVisitNode(node);
-
-            node = visitor(node);
-
-            // Restore state
-            currentNamespace = savedCurrentNamespace;
-            currentScope = savedCurrentScope;
-            currentParent = savedCurrentParent;
-            currentNode = savedCurrentNode;
-<<<<<<< HEAD
-            combinedNodeFlags = savedCombinedNodeFlags;
-            isRightmostExpression = savedIsRightmostExpression;
-=======
-
->>>>>>> 5a9b1313
-            return node;
-        }
-
-        /**
-         * General-purpose node visitor.
-         *
-         * @param node The node to visit.
-         */
-        function visitor(node: Node): Node {
-            return visitWithStack(node, visitorWorker);
-        }
-
-        /**
-         * Visits and possibly transforms any node.
-         *
-         * @param node The node to visit.
-         */
-        function visitorWorker(node: Node): Node {
-            if (node.transformFlags & TransformFlags.TypeScript) {
-                // This node is explicitly marked as TypeScript, so we should transform the node.
-                node = visitTypeScript(node);
-            }
-            else if (node.transformFlags & TransformFlags.ContainsTypeScript) {
-                // This node contains TypeScript, so we should visit its children.
-                node = visitEachChild(node, visitor, context);
-            }
-
-            return node;
-        }
-
-        /**
-         * Specialized visitor that visits the immediate children of a namespace.
-         *
-         * @param node The node to visit.
-         */
-        function namespaceElementVisitor(node: Node): Node {
-            return visitWithStack(node, namespaceElementVisitorWorker);
-        }
-
-        /**
-         * Specialized visitor that visits the immediate children of a namespace.
-         *
-         * @param node The node to visit.
-         */
-        function namespaceElementVisitorWorker(node: Node): Node {
-            if (node.transformFlags & TransformFlags.TypeScript
-                || node.flags & NodeFlags.Export) {
-                // This node is explicitly marked as TypeScript, or is exported at the namespace
-                // level, so we should transform the node.
-                node = visitTypeScript(node);
-            }
-            else if (node.transformFlags & TransformFlags.ContainsTypeScript) {
-                // This node contains TypeScript, so we should visit its children.
-                node = visitEachChild(node, visitor, context);
-            }
-
-            return node;
-        }
-
-        /**
-         * Specialized visitor that visits the immediate children of a class with TypeScript syntax.
-         *
-         * @param node The node to visit.
-         */
-        function classElementVisitor(node: Node) {
-            return visitWithStack(node, classElementVisitorWorker);
-        }
-
-        /**
-         * Specialized visitor that visits the immediate children of a class with TypeScript syntax.
-         *
-         * @param node The node to visit.
-         */
-        function classElementVisitorWorker(node: Node) {
-            if (node.kind === SyntaxKind.Constructor) {
-                // TypeScript constructors are elided.
-                return undefined;
-            }
-
-            return visitorWorker(node);
-        }
-
-        /**
-         * Branching visitor, visits a TypeScript syntax node.
-         *
-         * @param node The node to visit.
-         */
-        function visitTypeScript(node: Node): Node {
-            // TypeScript ambient declarations are elided.
-            if (node.flags & NodeFlags.Ambient) {
-                return;
-            }
-
-            switch (node.kind) {
-                case SyntaxKind.ExportKeyword:
-                case SyntaxKind.DefaultKeyword:
-                    // ES6 export and default modifiers are elided when inside a namespace.
-                    return currentNamespace ? undefined : node;
-
-                case SyntaxKind.PublicKeyword:
-                case SyntaxKind.PrivateKeyword:
-                case SyntaxKind.ProtectedKeyword:
-                case SyntaxKind.AbstractKeyword:
-                case SyntaxKind.AsyncKeyword:
-                case SyntaxKind.ConstKeyword:
-                case SyntaxKind.DeclareKeyword:
-                    // TypeScript accessibility modifiers are elided.
-
-                case SyntaxKind.ArrayType:
-                case SyntaxKind.TupleType:
-                case SyntaxKind.TypeLiteral:
-                case SyntaxKind.TypePredicate:
-                case SyntaxKind.TypeParameter:
-                case SyntaxKind.AnyKeyword:
-                case SyntaxKind.BooleanKeyword:
-                case SyntaxKind.StringKeyword:
-                case SyntaxKind.NumberKeyword:
-                case SyntaxKind.VoidKeyword:
-                case SyntaxKind.ConstructorType:
-                case SyntaxKind.FunctionType:
-                case SyntaxKind.TypeQuery:
-                case SyntaxKind.TypeReference:
-                case SyntaxKind.UnionType:
-                case SyntaxKind.IntersectionType:
-                case SyntaxKind.StringLiteralType:
-                case SyntaxKind.ThisType:
-                    // TypeScript type nodes are elided.
-
-                case SyntaxKind.IndexSignature:
-                    // TypeScript index signatures are elided.
-
-                case SyntaxKind.Decorator:
-                    // TypeScript decorators are elided. They will be emitted as part of transformClassDeclaration.
-
-                case SyntaxKind.InterfaceDeclaration:
-                case SyntaxKind.TypeAliasDeclaration:
-                    // TypeScript type-only declarations are elided
-
-                case SyntaxKind.PropertyDeclaration:
-                    // TypeScript property declarations are elided.
-
-                case SyntaxKind.Constructor:
-                    // TypeScript constructors are elided. The constructor of a class will be
-                    // transformed as part of `transformClassDeclaration`.
-                    return undefined;
-
-                case SyntaxKind.ClassDeclaration:
-                    // This is a class declaration with TypeScript syntax extensions.
-                    //
-                    // TypeScript class syntax extensions include:
-                    // - decorators
-                    // - optional `implements` heritage clause
-                    // - parameter property assignments in the constructor
-                    // - property declarations
-                    // - index signatures
-                    // - method overload signatures
-                    // - async methods
-                    return visitClassDeclaration(<ClassDeclaration>node);
-
-                case SyntaxKind.ClassExpression:
-                    // This is a class expression with TypeScript syntax extensions.
-                    //
-                    // TypeScript class syntax extensions include:
-                    // - decorators
-                    // - optional `implements` heritage clause
-                    // - parameter property assignments in the constructor
-                    // - property declarations
-                    // - index signatures
-                    // - method overload signatures
-                    // - async methods
-                    return visitClassExpression(<ClassExpression>node);
-
-                case SyntaxKind.HeritageClause:
-                    // This is a heritage clause with TypeScript syntax extensions.
-                    //
-                    // TypeScript heritage clause extensions include:
-                    // - `implements` clause
-                    return visitHeritageClause(<HeritageClause>node);
-
-                case SyntaxKind.ExpressionWithTypeArguments:
-                    // TypeScript supports type arguments on an expression in an `extends` heritage clause.
-                    return visitExpressionWithTypeArguments(<ExpressionWithTypeArguments>node);
-
-                case SyntaxKind.MethodDeclaration:
-                    // TypeScript method declarations may be 'async', and may have decorators, modifiers
-                    // or type annotations.
-                    return visitMethodDeclaration(<MethodDeclaration>node);
-
-                case SyntaxKind.GetAccessor:
-                    // Get Accessors can have TypeScript modifiers, decorators, and type annotations.
-                    return visitGetAccessor(<GetAccessorDeclaration>node);
-
-                case SyntaxKind.SetAccessor:
-                    // Set Accessors can have TypeScript modifiers, decorators, and type annotations.
-                    return visitSetAccessor(<SetAccessorDeclaration>node);
-
-                case SyntaxKind.FunctionDeclaration:
-                    // TypeScript function declarations may be 'async'
-                    return visitFunctionDeclaration(<FunctionDeclaration>node);
-
-                case SyntaxKind.FunctionExpression:
-                    // TypeScript function expressions may be 'async'
-                    return visitFunctionExpression(<FunctionExpression>node);
-
-                case SyntaxKind.ArrowFunction:
-                    // TypeScript arrow functions may be 'async'
-                    return visitArrowFunction(<ArrowFunction>node);
-
-                case SyntaxKind.Parameter:
-                    // This is a parameter declaration with TypeScript syntax extensions.
-                    //
-                    // TypeScript parameter declaration syntax extensions include:
-                    // - decorators
-                    // - accessibility modifiers
-                    // - the question mark (?) token for optional parameters
-                    // - type annotations
-                    return visitParameter(<ParameterDeclaration>node);
-
-                case SyntaxKind.ParenthesizedExpression:
-                    // ParenthesizedExpressions are TypeScript if their expression is a
-                    // TypeAssertion or AsExpression
-                    return visitParenthesizedExpression(<ParenthesizedExpression>node);
-
-                case SyntaxKind.TypeAssertionExpression:
-                case SyntaxKind.AsExpression:
-                    // TypeScript type assertions are removed, but their subtrees are preserved.
-                    return visitAssertionExpression(<AssertionExpression>node);
-
-                case SyntaxKind.EnumDeclaration:
-                    // TypeScript enum declarations do not exist in ES6 and must be rewritten.
-                    return visitEnumDeclaration(<EnumDeclaration>node);
-
-                case SyntaxKind.AwaitExpression:
-                    // TypeScript 'await' expressions must be transformed.
-                    return visitAwaitExpression(<AwaitExpression>node);
-
-                case SyntaxKind.VariableStatement:
-                    // TypeScript namespace exports for variable statements must be transformed.
-                    return visitVariableStatement(<VariableStatement>node);
-
-                case SyntaxKind.ModuleDeclaration:
-                    // TypeScript namespace declarations must be transformed.
-                    return visitModuleDeclaration(<ModuleDeclaration>node);
-
-                case SyntaxKind.ImportEqualsDeclaration:
-                    // TypeScript namespace or external module import.
-                    return visitImportEqualsDeclaration(<ImportEqualsDeclaration>node);
-
-                default:
-                    Debug.fail(`Unexpected node kind: ${formatSyntaxKind(node.kind)}.`);
-                    break;
-            }
-        }
-
-        /**
-         * Performs actions that should always occur immediately before visiting a node.
-         *
-         * @param node The node to visit.
-         */
-        function onBeforeVisitNode(node: Node) {
-            currentParent = currentNode;
-            currentNode = node;
-
-            combinedNodeFlags = combineNodeFlags(currentNode, currentParent, combinedNodeFlags);
-
-            switch (node.kind) {
-                case SyntaxKind.SourceFile:
-                case SyntaxKind.CaseBlock:
-                case SyntaxKind.ModuleBlock:
-                case SyntaxKind.Block:
-                    currentScope = <SourceFile | CaseBlock | ModuleBlock | Block>node;
-                    break;
-            }
-        }
-
-        /**
-         * Transforms a class declaration with TypeScript syntax into compatible ES6.
-         *
-         * This function will only be called when one of the following conditions are met:
-         * - The class has decorators.
-         * - The class has property declarations with initializers.
-         * - The class contains a constructor that contains parameters with accessibility modifiers.
-         * - The class is an export in a TypeScript namespace.
-         *
-         * @param node The node to transform.
-         */
-        function visitClassDeclaration(node: ClassDeclaration): NodeArrayNode<Statement> {
-            const staticProperties = getInitializedProperties(node, /*isStatic*/ true);
-            const statements: Statement[] = [];
-            const modifiers = visitNodes(node.modifiers, visitor, isModifier);
-            const heritageClauses = visitNodes(node.heritageClauses, visitor, isHeritageClause);
-            const members = transformClassMembers(node, firstOrUndefined(heritageClauses) !== undefined);
-            let decoratedClassAlias: Identifier;
-
-            // emit name if
-            // - node has a name
-            // - node has static initializers
-            //
-            let name = node.name;
-            if (!name && staticProperties.length > 0) {
-                name = getGeneratedNameForNode(node);
-            }
-
-            if (node.decorators) {
-                // When we emit an ES6 class that has a class decorator, we must tailor the
-                // emit to certain specific cases.
-                //
-                // In the simplest case, we emit the class declaration as a let declaration, and
-                // evaluate decorators after the close of the class body:
-                //
-                //  [Example 1]
-                //  ---------------------------------------------------------------------
-                //  TypeScript                      | Javascript
-                //  ---------------------------------------------------------------------
-                //  @dec                            | let C = class C {
-                //  class C {                       | }
-                //  }                               | C = __decorate([dec], C);
-                //  ---------------------------------------------------------------------
-                //  @dec                            | let C = class C {
-                //  export class C {                | }
-                //  }                               | C = __decorate([dec], C);
-                //                                  | export { C };
-                //  ---------------------------------------------------------------------
-                //
-                // If a class declaration contains a reference to itself *inside* of the class body,
-                // this introduces two bindings to the class: One outside of the class body, and one
-                // inside of the class body. If we apply decorators as in [Example 1] above, there
-                // is the possibility that the decorator `dec` will return a new value for the
-                // constructor, which would result in the binding inside of the class no longer
-                // pointing to the same reference as the binding outside of the class.
-                //
-                // As a result, we must instead rewrite all references to the class *inside* of the
-                // class body to instead point to a local temporary alias for the class:
-                //
-                //  [Example 2]
-                //  ---------------------------------------------------------------------
-                //  TypeScript                      | Javascript
-                //  ---------------------------------------------------------------------
-                //  @dec                            | let C_1;
-                //  class C {                       | let C = C_1 = class C {
-                //    static x() { return C.y; }    |   static x() { return C_1.y; }
-                //    static y = 1;                 | }
-                //  }                               | C.y = 1;
-                //                                  | C = C_1 = __decorate([dec], C);
-                //  ---------------------------------------------------------------------
-                //  @dec                            | let C_1;
-                //  export class C {                | let C = C_1 = class C {
-                //    static x() { return C.y; }    |   static x() { return C_1.y; }
-                //    static y = 1;                 | }
-                //  }                               | C.y = 1;
-                //                                  | C = C_1 = __decorate([dec], C);
-                //                                  | export { C };
-                //  ---------------------------------------------------------------------
-                //
-                // If a class declaration is the default export of a module, we instead emit
-                // the export after the decorated declaration:
-                //
-                //  [Example 3]
-                //  ---------------------------------------------------------------------
-                //  TypeScript                      | Javascript
-                //  ---------------------------------------------------------------------
-                //  @dec                            | let default_1 = class {
-                //  export default class {          | }
-                //  }                               | default_1 = __decorate([dec], default_1);
-                //                                  | export default default_1;
-                //  ---------------------------------------------------------------------
-                //  @dec                            | let C = class C {
-                //  export default class C {        | }
-                //  }                               | C = __decorate([dec], C);
-                //                                  | export default C;
-                //  ---------------------------------------------------------------------
-                //
-                // If the class declaration is the default export and a reference to itself
-                // inside of the class body, we must emit both an alias for the class *and*
-                // move the export after the declaration:
-                //
-                //  [Example 4]
-                //  ---------------------------------------------------------------------
-                //  TypeScript                      | Javascript
-                //  ---------------------------------------------------------------------
-                //  @dec                            | let C_1;
-                //  export default class C {        | let C = C_1 = class C {
-                //    static x() { return C.y; }    |   static x() { return C_1.y; }
-                //    static y = 1;                 | }
-                //  }                               | C.y = 1;
-                //                                  | C = C_1 = __decorate([dec], C);
-                //                                  | export default C;
-                //  ---------------------------------------------------------------------
-                //
-
-                //  class ${name} ${heritageClauses} {
-                //      ${members}
-                //  }
-                let classExpression: Expression = setOriginalNode(
-                    createClassExpression(
-                        name,
-                        heritageClauses,
-                        members,
-                        /*location*/ node
-                    ),
-                    node
-                );
-
-                // Record an alias to avoid class double-binding.
-                if (resolver.getNodeCheckFlags(getOriginalNode(node)) & NodeCheckFlags.ClassWithBodyScopedClassBinding) {
-                    enableExpressionSubstitutionForDecoratedClasses();
-                    decoratedClassAlias = makeUniqueName(node.name ? node.name.text : "default");
-                    decoratedClassAliases[getOriginalNodeId(node)] = decoratedClassAlias;
-
-                    // We emit the class alias as a `let` declaration here so that it has the same
-                    // TDZ as the class.
-
-                    //  let ${decoratedClassAlias};
-                    addNode(statements,
-                        createVariableStatement(
-                            /*modifiers*/ undefined,
-                            createVariableDeclarationList([
-                                createVariableDeclaration(decoratedClassAlias)
-                            ],
-                            /*location*/ undefined,
-                            NodeFlags.Let)
-                        )
-                    );
-
-                    //  ${decoratedClassAlias} = ${classExpression}
-                    classExpression = createAssignment(
-                        cloneNode(decoratedClassAlias),
-                        classExpression,
-                        /*location*/ node);
-                }
-
-                //  let ${name} = ${classExpression};
-                addNode(statements,
-                    createVariableStatement(
-                        /*modifiers*/ undefined,
-                        createVariableDeclarationList([
-                            createVariableDeclaration(
-                                name,
-                                classExpression
-                            )
-                        ],
-                        /*location*/ undefined,
-                        NodeFlags.Let)
-                    )
-                );
-            }
-            else {
-                //  ${modifiers} class ${name} ${heritageClauses} {
-                //      ${members}
-                //  }
-                addNode(statements,
-                    setOriginalNode(
-                        createClassDeclaration(
-                            modifiers,
-                            name,
-                            heritageClauses,
-                            members,
-                            /*location*/ node
-                        ),
-                        node
-                    )
-                );
-            }
-
-            // Emit static property assignment. Because classDeclaration is lexically evaluated,
-            // it is safe to emit static property assignment after classDeclaration
-            // From ES6 specification:
-            //      HasLexicalDeclaration (N) : Determines if the argument identifier has a binding in this environment record that was created using
-            //                                  a lexical declaration such as a LexicalDeclaration or a ClassDeclaration.
-            addNodes(statements, generateInitializedPropertyStatements(node, staticProperties, name));
-
-            // Write any decorators of the node.
-            addNodes(statements, generateClassElementDecorationStatements(node, /*isStatic*/ false));
-            addNodes(statements, generateClassElementDecorationStatements(node, /*isStatic*/ true));
-            addNode(statements, generateConstructorDecorationStatement(node, decoratedClassAlias));
-
-            // If the class is exported as part of a TypeScript namespace, emit the namespace export.
-            // Otherwise, if the class was exported at the top level and was decorated, emit an export
-            // declaration or export default for the class.
-            if (isNamespaceExport(node)) {
-                addNode(statements, createNamespaceExport(name, name));
-            }
-            else if (node.decorators) {
-                if (isDefaultExternalModuleExport(node)) {
-                    addNode(statements, createExportDefault(name));
-                }
-                else if (isNamedExternalModuleExport(node)) {
-                    addNode(statements, createModuleExport(name));
-                }
-            }
-
-            return createNodeArrayNode(statements);
-        }
-
-        /**
-         * Transforms a class expression with TypeScript syntax into compatible ES6.
-         *
-         * This function will only be called when one of the following conditions are met:
-         * - The class has property declarations with initializers.
-         * - The class contains a constructor that contains parameters with accessibility modifiers.
-         *
-         * @param node The node to transform.
-         */
-        function visitClassExpression(node: ClassExpression): Expression {
-            const staticProperties = getInitializedProperties(node, /*isStatic*/ true);
-            const heritageClauses = visitNodes(node.heritageClauses, visitor, isHeritageClause);
-            const members = transformClassMembers(node, heritageClauses !== undefined);
-
-            // emit name if
-            // - node has a name
-            // - node has static initializers
-            //
-            let name = node.name;
-            if (!name && staticProperties.length > 0) {
-                name = getGeneratedNameForNode(node);
-            }
-
-            const classExpression = setOriginalNode(
-                createClassExpression(
-                    name,
-                    heritageClauses,
-                    members,
-                    /*location*/ node
-                ),
-                node
-            );
-
-            if (staticProperties.length > 0) {
-                const expressions: Expression[] = [];
-                const temp = createTempVariable();
-                hoistVariableDeclaration(temp);
-                addNode(expressions, createAssignment(temp, classExpression));
-                addNodes(expressions, generateInitializedPropertyExpressions(node, staticProperties, temp));
-                addNode(expressions, temp);
-                return inlineExpressions(expressions);
-            }
-
-            return classExpression;
-        }
-
-        /**
-         * Transforms the members of a class.
-         *
-         * @param node The current class.
-         * @param hasExtendsClause A value indicating whether the class has an extends clause.
-         */
-        function transformClassMembers(node: ClassDeclaration | ClassExpression, hasExtendsClause: boolean) {
-            const members: ClassElement[] = [];
-            addNode(members, transformConstructor(node, hasExtendsClause));
-            addNodes(members, visitNodes(node.members, classElementVisitor, isClassElement));
-            return members;
-        }
-
-        /**
-         * Transforms (or creates) a constructor for a class.
-         *
-         * @param node The current class.
-         * @param hasExtendsClause A value indicating whether the class has an extends clause.
-         */
-        function transformConstructor(node: ClassDeclaration | ClassExpression, hasExtendsClause: boolean) {
-            // Check if we have property assignment inside class declaration.
-            // If there is a property assignment, we need to emit constructor whether users define it or not
-            // If there is no property assignment, we can omit constructor if users do not define it
-            const hasInstancePropertyWithInitializer = forEach(node.members, isInstanceInitializedProperty);
-            const hasParameterPropertyAssignments = node.transformFlags & TransformFlags.ContainsParameterPropertyAssignments;
-            const constructor = getFirstConstructorWithBody(node);
-
-            // If the class does not contain nodes that require a synthesized constructor,
-            // accept the current constructor if it exists.
-            if (!hasInstancePropertyWithInitializer && !hasParameterPropertyAssignments) {
-                return visitEachChild(constructor, visitor, context);
-            }
-
-            const parameters = transformConstructorParameters(constructor, hasExtendsClause);
-            const body = transformConstructorBody(node, constructor, hasExtendsClause, parameters);
-
-            //  constructor(${parameters}) {
-            //      ${body}
-            //  }
-            return startOnNewLine(
-                setOriginalNode(
-                    createConstructor(
-                        parameters,
-                        body,
-                        /*location*/ constructor
-                    ),
-                    constructor
-                )
-            );
-        }
-
-        /**
-         * Transforms (or creates) the parameters for the constructor of a class with
-         * parameter property assignments or instance property initializers.
-         *
-         * @param constructor The constructor declaration.
-         * @param hasExtendsClause A value indicating whether the class has an extends clause.
-         */
-        function transformConstructorParameters(constructor: ConstructorDeclaration, hasExtendsClause: boolean) {
-            return constructor
-                ? visitNodes(constructor.parameters, visitor, isParameter)
-                : hasExtendsClause ? [createRestParameter(makeUniqueName("args"))] : [];
-        }
-
-        /**
-         * Transforms (or creates) a constructor body for a class with parameter property
-         * assignments or instance property initializers.
-         *
-         * @param node The current class.
-         * @param constructor The current class constructor.
-         * @param hasExtendsClause A value indicating whether the class has an extends clause.
-         * @param parameters The transformed parameters for the constructor.
-         */
-        function transformConstructorBody(node: ClassExpression | ClassDeclaration, constructor: ConstructorDeclaration, hasExtendsClause: boolean, parameters: ParameterDeclaration[]) {
-            let hasSuperCall = false;
-            const statements: Statement[] = [];
-
-            // The body of a constructor is a new lexical environment
-            startLexicalEnvironment();
-
-            if (constructor) {
-                const superCall = visitNode(findInitialSuperCall(constructor), visitor, isStatement);
-                if (superCall) {
-                    // Adds the existing super call as the first line of the constructor.
-                    addNode(statements, superCall);
-                    hasSuperCall = true;
-                }
-
-                // Add parameters with property assignments. Transforms this:
-                //
-                //  constructor (public x, public y) {
-                //  }
-                //
-                // Into this:
-                //
-                //  constructor (x, y) {
-                //      this.x = x;
-                //      this.y = y;
-                //  }
-                //
-                const propertyAssignments = getParametersWithPropertyAssignments(constructor);
-                addNodes(statements, map(propertyAssignments, transformParameterWithPropertyAssignment));
-            }
-            else if (hasExtendsClause) {
-                Debug.assert(parameters.length === 1 && isIdentifier(parameters[0].name));
-
-                // Add a synthetic `super` call:
-                //
-                //  super(...args);
-                //
-                addNode(statements,
-                    createStatement(
-                        createCall(
-                            createSuper(),
-                            [createSpread(<Identifier>parameters[0].name)]
-                        )
-                    )
-                );
-            }
-
-            // Add the property initializers. Transforms this:
-            //
-            //  public x = 1;
-            //
-            // Into this:
-            //
-            //  constructor() {
-            //      this.x = 1;
-            //  }
-            //
-            const properties = getInitializedProperties(node, /*isStatic*/ false);
-            addNodes(statements, generateInitializedPropertyStatements(node, properties, createThis()));
-
-            if (constructor) {
-                // The class already had a constructor, so we should add the existing statements, skipping the initial super call.
-                addNodes(statements, visitNodes(constructor.body.statements, visitor, isStatement, hasSuperCall ? 1 : 0));
-            }
-
-            // End the lexical environment.
-            addNodes(statements, endLexicalEnvironment());
-            return setMultiLine(
-                createBlock(statements, constructor ? constructor.body : undefined),
-                true
-            );
-        }
-
-        /**
-         * Finds the initial super-call for a constructor.
-         *
-         * @param ctor The constructor node.
-         */
-        function findInitialSuperCall(ctor: ConstructorDeclaration): ExpressionStatement {
-            if (ctor.body) {
-                const statements = ctor.body.statements;
-                const statement = firstOrUndefined(statements);
-                if (statement && statement.kind === SyntaxKind.ExpressionStatement) {
-                    const expression = (<ExpressionStatement>statement).expression;
-                    if (expression.kind === SyntaxKind.CallExpression) {
-                        if ((<CallExpression>expression).expression.kind === SyntaxKind.SuperKeyword) {
-                            return <ExpressionStatement>statement;
-                        }
-                    }
-                }
-            }
-
-            return undefined;
-        }
-
-        /**
-         * Gets all parameters of a constructor that should be transformed into property assignments.
-         *
-         * @param node The constructor node.
-         */
-        function getParametersWithPropertyAssignments(node: ConstructorDeclaration): ParameterDeclaration[] {
-            return filter(node.parameters, isParameterWithPropertyAssignment);
-        }
-
-        /**
-         * Determines whether a parameter should be transformed into a property assignment.
-         *
-         * @param parameter The parameter node.
-         */
-        function isParameterWithPropertyAssignment(parameter: ParameterDeclaration) {
-            return parameter.flags & NodeFlags.AccessibilityModifier
-                && isIdentifier(parameter.name);
-        }
-
-        /**
-         * Transforms a parameter into a property assignment statement.
-         *
-         * @param node The parameter declaration.
-         */
-        function transformParameterWithPropertyAssignment(node: ParameterDeclaration) {
-            Debug.assert(isIdentifier(node.name));
-
-            const name = cloneNode(<Identifier>node.name);
-            return startOnNewLine(
-                createStatement(
-                    createAssignment(
-                        createPropertyAccess(createThis(), name),
-                        name
-                    )
-                )
-            );
-        }
-
-        /**
-         * Gets all property declarations with initializers on either the static or instance side of a class.
-         *
-         * @param node The class node.
-         * @param isStatic A value indicating whether to get properties from the static or instance side of the class.
-         */
-        function getInitializedProperties(node: ClassExpression | ClassDeclaration, isStatic: boolean): PropertyDeclaration[] {
-            return filter(node.members, isStatic ? isStaticInitializedProperty : isInstanceInitializedProperty);
-        }
-
-        /**
-         * Gets a value indicating whether a class element is a static property declaration with an initializer.
-         *
-         * @param member The class element node.
-         */
-        function isStaticInitializedProperty(member: ClassElement): member is PropertyDeclaration {
-            return isInitializedProperty(member, /*isStatic*/ true);
-        }
-
-        /**
-         * Gets a value indicating whether a class element is an instance property declaration with an initializer.
-         *
-         * @param member The class element node.
-         */
-        function isInstanceInitializedProperty(member: ClassElement): member is PropertyDeclaration {
-            return isInitializedProperty(member, /*isStatic*/ false);
-        }
-
-        /**
-         * Gets a value indicating whether a class element is either a static or an instance property declaration with an initializer.
-         *
-         * @param member The class element node.
-         * @param isStatic A value indicating whether the member should be a static or instance member.
-         */
-        function isInitializedProperty(member: ClassElement, isStatic: boolean) {
-            return member.kind === SyntaxKind.PropertyDeclaration
-                && isStatic === ((member.flags & NodeFlags.Static) !== 0)
-                && (<PropertyDeclaration>member).initializer !== undefined;
-        }
-
-        /**
-         * Generates assignment statements for property initializers.
-         *
-         * @param node The class node.
-         * @param properties An array of property declarations to transform.
-         * @param receiver The receiver on which each property should be assigned.
-         */
-        function generateInitializedPropertyStatements(node: ClassExpression | ClassDeclaration, properties: PropertyDeclaration[], receiver: LeftHandSideExpression) {
-            const statements: Statement[] = [];
-            for (const property of properties) {
-                statements.push(
-                    createStatement(
-                        transformInitializedProperty(node, property, receiver),
-                        /*location*/ property
-                    )
-                );
-            }
-
-            return statements;
-        }
-
-        /**
-         * Generates assignment expressions for property initializers.
-         *
-         * @param node The class node.
-         * @param properties An array of property declarations to transform.
-         * @param receiver The receiver on which each property should be assigned.
-         */
-        function generateInitializedPropertyExpressions(node: ClassExpression | ClassDeclaration, properties: PropertyDeclaration[], receiver: LeftHandSideExpression) {
-            const expressions: Expression[] = [];
-            for (const property of properties) {
-                expressions.push(transformInitializedProperty(node, property, receiver, /*location*/ property));
-            }
-
-            return expressions;
-        }
-
-        /**
-         * Transforms a property initializer into an assignment statement.
-         *
-         * @param node The class containing the property.
-         * @param property The property declaration.
-         * @param receiver The object receiving the property assignment.
-         */
-        function transformInitializedProperty(node: ClassExpression | ClassDeclaration, property: PropertyDeclaration, receiver: LeftHandSideExpression, location?: TextRange) {
-            const propertyName = visitPropertyNameOfClassElement(property);
-            const initializer = visitNode(property.initializer, visitor, isExpression);
-            return createAssignment(
-                createMemberAccessForPropertyName(receiver, propertyName),
-                initializer,
-                location
-            );
-        }
-
-        /**
-         * Gets either the static or instance members of a class that are decorated, or have
-         * parameters that are decorated.
-         *
-         * @param node The class containing the member.
-         * @param isStatic A value indicating whether to retrieve static or instance members of
-         *                 the class.
-         */
-        function getDecoratedClassElements(node: ClassExpression | ClassDeclaration, isStatic: boolean): ClassElement[] {
-            return filter(node.members, isStatic ? isStaticDecoratedClassElement : isInstanceDecoratedClassElement);
-        }
-
-        /**
-         * Determines whether a class member is a static member of a class that is decorated, or
-         * has parameters that are decorated.
-         *
-         * @param member The class member.
-         */
-        function isStaticDecoratedClassElement(member: ClassElement) {
-            return isDecoratedClassElement(member, /*isStatic*/ true);
-        }
-
-        /**
-         * Determines whether a class member is an instance member of a class that is decorated,
-         * or has parameters that are decorated.
-         *
-         * @param member The class member.
-         */
-        function isInstanceDecoratedClassElement(member: ClassElement) {
-            return isDecoratedClassElement(member, /*isStatic*/ false);
-        }
-
-        /**
-         * Determines whether a class member is either a static or an instance member of a class
-         * that is decorated, or has parameters that are decorated.
-         *
-         * @param member The class member.
-         */
-        function isDecoratedClassElement(member: ClassElement, isStatic: boolean) {
-            return nodeOrChildIsDecorated(member)
-                && isStatic === ((member.flags & NodeFlags.Static) !== 0);
-        }
-
-        /**
-         * A structure describing the decorators for a class element.
-         */
-        interface AllDecorators {
-            decorators: Decorator[];
-            parameters?: Decorator[][];
-        }
-
-        /**
-         * Gets an array of arrays of decorators for the parameters of a function-like node.
-         * The offset into the result array should correspond to the offset of the parameter.
-         *
-         * @param node The function-like node.
-         */
-        function getDecoratorsOfParameters(node: FunctionLikeDeclaration) {
-            let decorators: Decorator[][];
-            if (node) {
-                const parameters = node.parameters;
-                for (let i = 0; i < parameters.length; i++) {
-                    const parameter = parameters[i];
-                    if (decorators || parameter.decorators) {
-                        if (!decorators) {
-                            decorators = new Array(parameters.length);
-                        }
-
-                        decorators[i] = parameter.decorators;
-                    }
-                }
-            }
-
-            return decorators;
-        }
-
-        /**
-         * Gets an AllDecorators object containing the decorators for the class and the decorators for the
-         * parameters of the constructor of the class.
-         *
-         * @param node The class node.
-         */
-        function getAllDecoratorsOfConstructor(node: ClassExpression | ClassDeclaration): AllDecorators {
-            const decorators = node.decorators;
-            const parameters = getDecoratorsOfParameters(getFirstConstructorWithBody(node));
-            if (!decorators && !parameters) {
-                return undefined;
-            }
-
-            return {
-                decorators,
-                parameters
-            };
-        }
-
-        /**
-         * Gets an AllDecorators object containing the decorators for the member and its parameters.
-         *
-         * @param node The class node that contains the member.
-         * @param member The class member.
-         */
-        function getAllDecoratorsOfClassElement(node: ClassExpression | ClassDeclaration, member: ClassElement): AllDecorators {
-            switch (member.kind) {
-                case SyntaxKind.GetAccessor:
-                case SyntaxKind.SetAccessor:
-                    return getAllDecoratorsOfAccessors(node, <AccessorDeclaration>member);
-
-                case SyntaxKind.MethodDeclaration:
-                    return getAllDecoratorsOfMethod(<MethodDeclaration>member);
-
-                case SyntaxKind.PropertyDeclaration:
-                    return getAllDecoratorsOfProperty(<PropertyDeclaration>member);
-
-                default:
-                    return undefined;
-            }
-        }
-
-        /**
-         * Gets an AllDecorators object containing the decorators for the accessor and its parameters.
-         *
-         * @param node The class node that contains the accessor.
-         * @param accessor The class accessor member.
-         */
-        function getAllDecoratorsOfAccessors(node: ClassExpression | ClassDeclaration, accessor: AccessorDeclaration): AllDecorators {
-            if (!accessor.body) {
-                return undefined;
-            }
-
-            const { firstAccessor, secondAccessor, setAccessor } = getAllAccessorDeclarations(node.members, accessor);
-            if (accessor !== firstAccessor) {
-                return undefined;
-            }
-
-            const decorators = firstAccessor.decorators || (secondAccessor && secondAccessor.decorators);
-            const parameters = getDecoratorsOfParameters(setAccessor);
-            if (!decorators && !parameters) {
-                return undefined;
-            }
-
-            return { decorators, parameters };
-        }
-
-        /**
-         * Gets an AllDecorators object containing the decorators for the method and its parameters.
-         *
-         * @param method The class method member.
-         */
-        function getAllDecoratorsOfMethod(method: MethodDeclaration): AllDecorators {
-            if (!method.body) {
-                return undefined;
-            }
-
-            const decorators = method.decorators;
-            const parameters = getDecoratorsOfParameters(method);
-            if (!decorators && !parameters) {
-                return undefined;
-            }
-
-            return { decorators, parameters };
-        }
-
-        /**
-         * Gets an AllDecorators object containing the decorators for the property.
-         *
-         * @param property The class property member.
-         */
-        function getAllDecoratorsOfProperty(property: PropertyDeclaration): AllDecorators {
-            const decorators = property.decorators;
-            if (!decorators) {
-                return undefined;
-
-            }
-
-            return { decorators };
-        }
-
-        /**
-         * Transforms all of the decorators for a declaration into an array of expressions.
-         *
-         * @param node The declaration node.
-         * @param allDecorators An object containing all of the decorators for the declaration.
-         */
-        function transformAllDecoratorsOfDeclaration(node: Declaration, allDecorators: AllDecorators) {
-            if (!allDecorators) {
-                return undefined;
-            }
-
-            const decoratorExpressions: Expression[] = [];
-            addNodes(decoratorExpressions, map(allDecorators.decorators, transformDecorator));
-            addNodes(decoratorExpressions, flatMap(allDecorators.parameters, transformDecoratorsOfParameter));
-            addTypeMetadata(node, decoratorExpressions);
-            return decoratorExpressions;
-        }
-
-        /**
-         * Generates statements used to apply decorators to either the static or instance members
-         * of a class.
-         *
-         * @param node The class node.
-         * @param isStatic A value indicating whether to generate statements for static or
-         *                 instance members.
-         */
-        function generateClassElementDecorationStatements(node: ClassDeclaration, isStatic: boolean) {
-            return map(generateClassElementDecorationExpressions(node, isStatic), expressionToStatement);
-        }
-
-        /**
-         * Generates expressions used to apply decorators to either the static or instance members
-         * of a class.
-         *
-         * @param node The class node.
-         * @param isStatic A value indicating whether to generate expressions for static or
-         *                 instance members.
-         */
-        function generateClassElementDecorationExpressions(node: ClassExpression | ClassDeclaration, isStatic: boolean) {
-            const members = getDecoratedClassElements(node, isStatic);
-            let expressions: Expression[];
-            for (const member of members) {
-                const expression = generateClassElementDecorationExpression(node, member);
-                if (expression) {
-                    if (!expressions) {
-                        expressions = [expression];
-                    }
-                    else {
-                        expressions.push(expression);
-                    }
-                }
-            }
-            return expressions;
-        }
-
-        /**
-         * Generates an expression used to evaluate class element decorators at runtime.
-         *
-         * @param node The class node that contains the member.
-         * @param member The class member.
-         */
-        function generateClassElementDecorationExpression(node: ClassExpression | ClassDeclaration, member: ClassElement) {
-            const allDecorators = getAllDecoratorsOfClassElement(node, member);
-            const decoratorExpressions = transformAllDecoratorsOfDeclaration(member, allDecorators);
-            if (!decoratorExpressions) {
-                return undefined;
-            }
-
-            // Emit the call to __decorate. Given the following:
-            //
-            //   class C {
-            //     @dec method(@dec2 x) {}
-            //     @dec get accessor() {}
-            //     @dec prop;
-            //   }
-            //
-            // The emit for a method is:
-            //
-            //   __decorate([
-            //       dec,
-            //       __param(0, dec2),
-            //       __metadata("design:type", Function),
-            //       __metadata("design:paramtypes", [Object]),
-            //       __metadata("design:returntype", void 0)
-            //   ], C.prototype, "method", undefined);
-            //
-            // The emit for an accessor is:
-            //
-            //   __decorate([
-            //       dec
-            //   ], C.prototype, "accessor", undefined);
-            //
-            // The emit for a property is:
-            //
-            //   __decorate([
-            //       dec
-            //   ], C.prototype, "prop");
-            //
-
-            const prefix = getClassMemberPrefix(node, member);
-            const memberName = getExpressionForPropertyName(member);
-            const descriptor = languageVersion > ScriptTarget.ES3
-                ? member.kind === SyntaxKind.PropertyDeclaration
-                    // We emit `void 0` here to indicate to `__decorate` that it can invoke `Object.defineProperty` directly, but that it
-                    // should not invoke `Object.getOwnPropertyDescriptor`.
-                    ? createVoidZero()
-
-                    // We emit `null` here to indicate to `__decorate` that it can invoke `Object.getOwnPropertyDescriptor` directly.
-                    // We have this extra argument here so that we can inject an explicit property descriptor at a later date.
-                    : createNull()
-                : undefined;
-
-            return createDecorateHelper(
-                decoratorExpressions,
-                prefix,
-                memberName,
-                descriptor
-            );
-        }
-
-        /**
-         * Generates a __decorate helper call for a class constructor.
-         *
-         * @param node The class node.
-         */
-        function generateConstructorDecorationStatement(node: ClassDeclaration, decoratedClassAlias: Identifier) {
-            const expression = generateConstructorDecorationExpression(node, decoratedClassAlias);
-            return expression ? createStatement(expression) : undefined;
-        }
-
-        /**
-         * Generates a __decorate helper call for a class constructor.
-         *
-         * @param node The class node.
-         */
-        function generateConstructorDecorationExpression(node: ClassExpression | ClassDeclaration, decoratedClassAlias: Identifier) {
-            const allDecorators = getAllDecoratorsOfConstructor(node);
-            const decoratorExpressions = transformAllDecoratorsOfDeclaration(node, allDecorators);
-            if (!decoratorExpressions) {
-                return undefined;
-            }
-
-            // Emit the call to __decorate. Given the class:
-            //
-            //   @dec
-            //   class C {
-            //   }
-            //
-            // The emit for the class is:
-            //
-            //   C = __decorate([dec], C);
-            //
-
-            const expression = createAssignment(
-                getDeclarationName(node),
-                createDecorateHelper(
-                    decoratorExpressions,
-                    getDeclarationName(node)
-                )
-            );
-
-            return decoratedClassAlias
-                ? createAssignment(decoratedClassAlias, expression)
-                : expression;
-        }
-
-        /**
-         * Transforms a decorator into an expression.
-         *
-         * @param decorator The decorator node.
-         */
-        function transformDecorator(decorator: Decorator) {
-            return visitNode(decorator.expression, visitor, isExpression);
-        }
-
-        /**
-         * Transforms the decorators of a parameter.
-         *
-         * @param decorators The decorators for the parameter at the provided offset.
-         * @param parameterOffset The offset of the parameter.
-         */
-        function transformDecoratorsOfParameter(decorators: Decorator[], parameterOffset: number) {
-            let expressions: Expression[];
-            if (decorators) {
-                expressions = [];
-                for (const decorator of decorators) {
-                    expressions.push(createParamHelper(transformDecorator(decorator), parameterOffset));
-                }
-            }
-
-            return expressions;
-        }
-
-        /**
-         * Adds optional type metadata for a declaration.
-         *
-         * @param node The declaration node.
-         * @param decoratorExpressions The destination array to which to add new decorator expressions.
-         */
-        function addTypeMetadata(node: Declaration, decoratorExpressions: Expression[]) {
-            if (compilerOptions.emitDecoratorMetadata) {
-                if (shouldAddTypeMetadata(node)) {
-                    decoratorExpressions.push(createMetadataHelper("design:type", serializeTypeOfNode(node), /*defer*/ true));
-                }
-                if (shouldAddParamTypesMetadata(node)) {
-                    decoratorExpressions.push(createMetadataHelper("design:paramtypes", serializeParameterTypesOfNode(node), /*defer*/ true));
-                }
-                if (shouldAddReturnTypeMetadata(node)) {
-                    decoratorExpressions.push(createMetadataHelper("design:returntype", serializeReturnTypeOfNode(node), /*defer*/ true));
-                }
-            }
-        }
-
-        /**
-         * Determines whether to emit the "design:type" metadata based on the node's kind.
-         * The caller should have already tested whether the node has decorators and whether the
-         * emitDecoratorMetadata compiler option is set.
-         *
-         * @param node The node to test.
-         */
-        function shouldAddTypeMetadata(node: Declaration): boolean {
-            const kind = node.kind;
-            return kind === SyntaxKind.MethodDeclaration
-                || kind === SyntaxKind.GetAccessor
-                || kind === SyntaxKind.SetAccessor
-                || kind === SyntaxKind.PropertyDeclaration;
-        }
-
-        /**
-         * Determines whether to emit the "design:returntype" metadata based on the node's kind.
-         * The caller should have already tested whether the node has decorators and whether the
-         * emitDecoratorMetadata compiler option is set.
-         *
-         * @param node The node to test.
-         */
-        function shouldAddReturnTypeMetadata(node: Declaration): boolean {
-            return node.kind === SyntaxKind.MethodDeclaration;
-        }
-
-        /**
-         * Determines whether to emit the "design:paramtypes" metadata based on the node's kind.
-         * The caller should have already tested whether the node has decorators and whether the
-         * emitDecoratorMetadata compiler option is set.
-         *
-         * @param node The node to test.
-         */
-        function shouldAddParamTypesMetadata(node: Declaration): boolean {
-            const kind = node.kind;
-            return kind === SyntaxKind.ClassDeclaration
-                || kind === SyntaxKind.ClassExpression
-                || kind === SyntaxKind.MethodDeclaration
-                || kind === SyntaxKind.GetAccessor
-                || kind === SyntaxKind.SetAccessor;
-        }
-
-        /**
-         * Serializes the type of a node for use with decorator type metadata.
-         *
-         * @param node The node that should have its type serialized.
-         */
-        function serializeTypeOfNode(node: Node): Expression {
-            switch (node.kind) {
-                case SyntaxKind.PropertyDeclaration:
-                case SyntaxKind.Parameter:
-                case SyntaxKind.GetAccessor:
-                    return serializeTypeNode((<PropertyDeclaration | ParameterDeclaration | GetAccessorDeclaration>node).type);
-                case SyntaxKind.SetAccessor:
-                    return serializeTypeNode(getSetAccessorTypeAnnotationNode(<SetAccessorDeclaration>node));
-                case SyntaxKind.ClassDeclaration:
-                case SyntaxKind.ClassExpression:
-                case SyntaxKind.MethodDeclaration:
-                    return createIdentifier("Function");
-                default:
-                    return createVoidZero();
-            }
-        }
-
-        /**
-         * Gets the most likely element type for a TypeNode. This is not an exhaustive test
-         * as it assumes a rest argument can only be an array type (either T[], or Array<T>).
-         *
-         * @param node The type node.
-         */
-        function getRestParameterElementType(node: TypeNode) {
-            if (node.kind === SyntaxKind.ArrayType) {
-                return (<ArrayTypeNode>node).elementType;
-            }
-            else if (node.kind === SyntaxKind.TypeReference) {
-                return singleOrUndefined((<TypeReferenceNode>node).typeArguments);
-            }
-            else {
-                return undefined;
-            }
-        }
-
-        /**
-         * Serializes the types of the parameters of a node for use with decorator type metadata.
-         *
-         * @param node The node that should have its parameter types serialized.
-         */
-        function serializeParameterTypesOfNode(node: Node): Expression {
-            const valueDeclaration =
-                isClassLike(node)
-                    ? getFirstConstructorWithBody(node)
-                    : isFunctionLike(node) && nodeIsPresent(node.body)
-                        ? node
-                        : undefined;
-
-            const expressions: Expression[] = [];
-            if (valueDeclaration) {
-                for (const parameter of valueDeclaration.parameters) {
-                    if (parameter.dotDotDotToken) {
-                        expressions.push(serializeTypeNode(getRestParameterElementType(parameter.type)));
-                    }
-                    else {
-                        expressions.push(serializeTypeOfNode(parameter));
-                    }
-                }
-            }
-
-            return createArrayLiteral(expressions);
-        }
-
-        /**
-         * Serializes the return type of a node for use with decorator type metadata.
-         *
-         * @param node The node that should have its return type serialized.
-         */
-        function serializeReturnTypeOfNode(node: Node): Expression {
-            if (isFunctionLike(node)) {
-                return serializeTypeNode(node.type);
-            }
-
-            return undefined;
-        }
-
-        /**
-         * Serializes a type node for use with decorator type metadata.
-         *
-         * Types are serialized in the following fashion:
-         * - Void types point to "undefined" (e.g. "void 0")
-         * - Function and Constructor types point to the global "Function" constructor.
-         * - Interface types with a call or construct signature types point to the global
-         *   "Function" constructor.
-         * - Array and Tuple types point to the global "Array" constructor.
-         * - Type predicates and booleans point to the global "Boolean" constructor.
-         * - String literal types and strings point to the global "String" constructor.
-         * - Enum and number types point to the global "Number" constructor.
-         * - Symbol types point to the global "Symbol" constructor.
-         * - Type references to classes (or class-like variables) point to the constructor for the class.
-         * - Anything else points to the global "Object" constructor.
-         *
-         * @param node The type node to serialize.
-         */
-        function serializeTypeNode(node: TypeNode): Expression {
-            if (node === undefined) {
-                return createIdentifier("Object");
-            }
-
-            switch (node.kind) {
-                case SyntaxKind.VoidKeyword:
-                    return createVoidZero();
-
-                case SyntaxKind.ParenthesizedType:
-                    return serializeTypeNode((<ParenthesizedTypeNode>node).type);
-
-                case SyntaxKind.FunctionType:
-                case SyntaxKind.ConstructorType:
-                    return createIdentifier("Function");
-
-                case SyntaxKind.ArrayType:
-                case SyntaxKind.TupleType:
-                    return createIdentifier("Array");
-
-                case SyntaxKind.TypePredicate:
-                case SyntaxKind.BooleanKeyword:
-                    return createIdentifier("Boolean");
-
-                case SyntaxKind.StringKeyword:
-                case SyntaxKind.StringLiteral:
-                    return createIdentifier("String");
-
-                case SyntaxKind.NumberKeyword:
-                    return createIdentifier("Number");
-
-                case SyntaxKind.SymbolKeyword:
-                    return languageVersion < ScriptTarget.ES6
-                        ? getGlobalSymbolNameWithFallback()
-                        : createIdentifier("Symbol");
-
-                case SyntaxKind.TypeReference:
-                    return serializeTypeReferenceNode(<TypeReferenceNode>node);
-
-                case SyntaxKind.TypeQuery:
-                case SyntaxKind.TypeLiteral:
-                case SyntaxKind.UnionType:
-                case SyntaxKind.IntersectionType:
-                case SyntaxKind.AnyKeyword:
-                    break;
-
-                default:
-                    Debug.fail(`Unexpected node kind: ${formatSyntaxKind(node.kind)}.`);
-                    break;
-            }
-
-            return createIdentifier("Object");
-        }
-
-        /**
-         * Serializes a TypeReferenceNode to an appropriate JS constructor value for use with
-         * decorator type metadata.
-         *
-         * @param node The type reference node.
-         */
-        function serializeTypeReferenceNode(node: TypeReferenceNode) {
-            // Clone the type name and parent it to a location outside of the current declaration.
-            const typeName = cloneEntityName(node.typeName, currentScope);
-            switch (resolver.getTypeReferenceSerializationKind(typeName)) {
-                case TypeReferenceSerializationKind.Unknown:
-                    const serialized = serializeEntityNameAsExpression(typeName, /*useFallback*/ true);
-                    const temp = createTempVariable();
-                    hoistVariableDeclaration(temp);
-                    return createLogicalOr(
-                        createLogicalAnd(
-                            createStrictEquality(
-                                createTypeOf(
-                                    createAssignment(temp, serialized)
-                                ),
-                                createLiteral("function")
-                            ),
-                            temp
-                        ),
-                        createIdentifier("Object")
-                    );
-
-                case TypeReferenceSerializationKind.TypeWithConstructSignatureAndValue:
-                    return serializeEntityNameAsExpression(typeName, /*useFallback*/ false);
-
-                case TypeReferenceSerializationKind.VoidType:
-                    return createVoidZero();
-
-                case TypeReferenceSerializationKind.BooleanType:
-                    return createIdentifier("Boolean");
-
-                case TypeReferenceSerializationKind.NumberLikeType:
-                    return createIdentifier("Number");
-
-                case TypeReferenceSerializationKind.StringLikeType:
-                    return createIdentifier("String");
-
-                case TypeReferenceSerializationKind.ArrayLikeType:
-                    return createIdentifier("Array");
-
-                case TypeReferenceSerializationKind.ESSymbolType:
-                    return languageVersion < ScriptTarget.ES6
-                        ? getGlobalSymbolNameWithFallback()
-                        : createIdentifier("Symbol");
-
-                case TypeReferenceSerializationKind.TypeWithCallSignature:
-                    return createIdentifier("Function");
-
-                case TypeReferenceSerializationKind.ObjectType:
-                default:
-                    return createIdentifier("Object");
-            }
-        }
-
-        /**
-         * Serializes an entity name as an expression for decorator type metadata.
-         *
-         * @param node The entity name to serialize.
-         * @param useFallback A value indicating whether to use logical operators to test for the
-         *                    entity name at runtime.
-         */
-        function serializeEntityNameAsExpression(node: EntityName, useFallback: boolean): Expression {
-            switch (node.kind) {
-                case SyntaxKind.Identifier:
-                    if (useFallback) {
-                        return createLogicalAnd(
-                            createStrictInequality(
-                                createTypeOf(<Identifier>node),
-                                createLiteral("undefined")
-                            ),
-                            <Identifier>node
-                        );
-                    }
-
-                    return <Identifier>node;
-
-                case SyntaxKind.QualifiedName:
-                    return serializeQualifiedNameAsExpression(<QualifiedName>node, useFallback);
-            }
-        }
-
-        /**
-         * Serializes an qualified name as an expression for decorator type metadata.
-         *
-         * @param node The qualified name to serialize.
-         * @param useFallback A value indicating whether to use logical operators to test for the
-         *                    qualified name at runtime.
-         */
-        function serializeQualifiedNameAsExpression(node: QualifiedName, useFallback: boolean): Expression {
-            let left: Expression;
-            if (node.left.kind === SyntaxKind.Identifier) {
-                left = serializeEntityNameAsExpression(node.left, useFallback);
-            }
-            else if (useFallback) {
-                const temp = createTempVariable();
-                hoistVariableDeclaration(temp);
-                left = createLogicalAnd(
-                    createAssignment(
-                        temp,
-                        serializeEntityNameAsExpression(node.left, /*useFallback*/ true)
-                    ),
-                    temp
-                );
-            }
-            else {
-                left = serializeEntityNameAsExpression(node.left, /*useFallback*/ false);
-            }
-
-            return createPropertyAccess(left, node.right);
-        }
-
-        /**
-         * Gets an expression that points to the global "Symbol" constructor at runtime if it is
-         * available.
-         */
-        function getGlobalSymbolNameWithFallback(): Expression {
-            return createConditional(
-                createStrictEquality(
-                    createTypeOf(createIdentifier("Symbol")),
-                    createLiteral("function")
-                ),
-                createIdentifier("Symbol"),
-                createIdentifier("Object")
-            );
-        }
-
-        /**
-         * Gets an expression that represents a property name. For a computed property, a
-         * name is generated for the node.
-         *
-         * @param member The member whose name should be converted into an expression.
-         */
-        function getExpressionForPropertyName(member: ClassElement | EnumMember): Expression {
-            const name = member.name;
-            if (isComputedPropertyName(name)) {
-                return getGeneratedNameForNode(name);
-            }
-            else if (isIdentifier(name)) {
-                return createLiteral(name.text);
-            }
-            else {
-                return getSynthesizedNode(name);
-            }
-        }
-
-        /**
-         * Visits the property name of a class element, for use when emitting property
-         * initializers. For a computed property on a node with decorators, a temporary
-         * value is stored for later use.
-         *
-         * @param member The member whose name should be visited.
-         */
-        function visitPropertyNameOfClassElement(member: ClassElement): PropertyName {
-            const name = member.name;
-            if (isComputedPropertyName(name)) {
-                let expression = visitNode(name.expression, visitor, isExpression);
-                if (member.decorators) {
-                    const generatedName = getGeneratedNameForNode(name);
-                    hoistVariableDeclaration(generatedName);
-                    expression = createAssignment(generatedName, expression);
-                }
-
-                return setOriginalNode(
-                    createComputedPropertyName(expression, /*location*/ name),
-                    name
-                );
-            }
-            else {
-                return setOriginalNode(
-                    cloneNode(name),
-                    name
-                );
-            }
-        }
-
-        /**
-         * Transforms a HeritageClause with TypeScript syntax.
-         *
-         * This function will only be called when one of the following conditions are met:
-         * - The node is a non-`extends` heritage clause that should be elided.
-         * - The node is an `extends` heritage clause that should be visited, but only allow a single type.
-         *
-         * @param node The HeritageClause to transform.
-         */
-        function visitHeritageClause(node: HeritageClause): HeritageClause {
-            if (node.token === SyntaxKind.ExtendsKeyword) {
-                const types = visitNodes(node.types, visitor, isExpressionWithTypeArguments, 0, 1);
-                return createHeritageClause(
-                    SyntaxKind.ExtendsKeyword,
-                    types,
-                    node
-                );
-            }
-
-            return undefined;
-        }
-
-        /**
-         * Transforms an ExpressionWithTypeArguments with TypeScript syntax.
-         *
-         * This function will only be called when one of the following conditions are met:
-         * - The node contains type arguments that should be elided.
-         *
-         * @param node The ExpressionWithTypeArguments to transform.
-         */
-        function visitExpressionWithTypeArguments(node: ExpressionWithTypeArguments): ExpressionWithTypeArguments {
-            const expression = visitNode(node.expression, visitor, isLeftHandSideExpression);
-            return createExpressionWithTypeArguments(
-                expression,
-                node
-            );
-        }
-
-        /**
-         * Visits a method declaration of a class.
-         *
-         * This function will be called when one of the following conditions are met:
-         * - The node is an overload
-         * - The node is marked as abstract
-         * - The node is marked as async
-         * - The node has both a decorator and a computed property name
-         *
-         * @param node The method node.
-         */
-        function visitMethodDeclaration(node: MethodDeclaration) {
-            if (shouldElideFunctionLikeDeclaration(node)) {
-                return undefined;
-            }
-
-            return createMethod(
-                visitNodes(node.modifiers, visitor, isModifier),
-                visitPropertyNameOfClassElement(node),
-                visitNodes(node.parameters, visitor, isParameter),
-                transformFunctionBody(node),
-                node
-            );
-        }
-
-        /**
-         * Visits a get accessor declaration of a class.
-         *
-         * This function will be called when one of the following conditions are met:
-         * - The node is marked as abstract
-         * - The node has both a decorator and a computed property name
-         *
-         * @param node The get accessor node.
-         */
-        function visitGetAccessor(node: GetAccessorDeclaration) {
-            if (shouldElideFunctionLikeDeclaration(node)) {
-                return undefined;
-            }
-
-            return createGetAccessor(
-                visitNodes(node.modifiers, visitor, isModifier),
-                visitPropertyNameOfClassElement(node),
-                visitEachChild(node.body, visitor, context),
-                node
-            );
-        }
-
-        /**
-         * Visits a set accessor declaration of a class.
-         *
-         * This function will be called when one of the following conditions are met:
-         * - The node is marked as abstract
-         * - The node has both a decorator and a computed property name
-         *
-         * @param node The set accessor node.
-         */
-        function visitSetAccessor(node: SetAccessorDeclaration) {
-            if (shouldElideFunctionLikeDeclaration(node)) {
-                return undefined;
-            }
-
-            return createSetAccessor(
-                visitNodes(node.modifiers, visitor, isModifier),
-                visitPropertyNameOfClassElement(node),
-                visitNode(firstOrUndefined(node.parameters), visitor, isParameter),
-                visitEachChild(node.body, visitor, context),
-                node
-            );
-        }
-
-        /**
-         * Visits a function declaration.
-         *
-         * This function will be called when one of the following conditions are met:
-         * - The node is an overload
-         * - The node is marked async
-         * - The node is exported from a TypeScript namespace
-         *
-         * @param node The function node.
-         */
-        function visitFunctionDeclaration(node: FunctionDeclaration): OneOrMany<Statement> {
-            if (shouldElideFunctionLikeDeclaration(node)) {
-                return undefined;
-            }
-
-            const func = createFunctionDeclaration(
-                visitNodes(node.modifiers, visitor, isModifier),
-                node.asteriskToken,
-                node.name,
-                visitNodes(node.parameters, visitor, isParameter),
-                transformFunctionBody(node),
-                node
-            );
-
-            if (isNamespaceExport(node)) {
-                return createNodeArrayNode([
-                    func,
-                    createNamespaceExport(getSynthesizedNode(node.name), getSynthesizedNode(node.name))
-                ]);
-            }
-
-            return func;
-        }
-
-        /**
-         * Visits a function expression node.
-         *
-         * This function will be called when one of the following conditions are met:
-         * - The node is marked async
-         *
-         * @param node The function expression node.
-         */
-        function visitFunctionExpression(node: FunctionExpression) {
-            return createFunctionExpression(
-                node.asteriskToken,
-                node.name,
-                visitNodes(node.parameters, visitor, isParameter),
-                transformFunctionBody(node),
-                node
-            );
-        }
-
-        /**
-         * Determines whether a function-like declaration should be elided. A declaration should
-         * be elided if it is an overload, is abstract, or is an ambient declaration.
-         *
-         * @param node The declaration node.
-         */
-        function shouldElideFunctionLikeDeclaration(node: FunctionLikeDeclaration) {
-            return node.body === undefined
-                || node.flags & (NodeFlags.Abstract | NodeFlags.Ambient);
-        }
-
-        /**
-         * @remarks
-         * This function will be called when one of the following conditions are met:
-         * - The node is marked async
-         */
-        function visitArrowFunction(node: ArrowFunction) {
-            return createArrowFunction(
-                visitNodes(node.parameters, visitor, isParameter),
-                transformConciseBody(node),
-                node
-            );
-        }
-
-        function transformFunctionBody(node: MethodDeclaration | AccessorDeclaration | FunctionDeclaration | FunctionExpression): FunctionBody {
-            if (isAsyncFunctionLike(node)) {
-                return <FunctionBody>transformAsyncFunctionBody(node);
-            }
-
-            return transformFunctionBodyWorker(node.body);
-        }
-
-        function transformFunctionBodyWorker(body: Block) {
-            const savedCurrentScope = currentScope;
-            currentScope = body;
-            startLexicalEnvironment();
-            const visited = visitEachChild(body, visitor, context);
-            const declarations = endLexicalEnvironment();
-            currentScope = savedCurrentScope;
-            return mergeFunctionBodyLexicalEnvironment(visited, declarations);
-        }
-
-        function transformConciseBody(node: ArrowFunction): ConciseBody {
-            if (isAsyncFunctionLike(node)) {
-                return transformAsyncFunctionBody(node);
-            }
-
-            return transformConciseBodyWorker(node.body, /*forceBlockFunctionBody*/ false);
-        }
-
-        function transformConciseBodyWorker(body: Block | Expression, forceBlockFunctionBody: boolean) {
-            if (isBlock(body)) {
-                return transformFunctionBodyWorker(body);
-            }
-            else {
-                startLexicalEnvironment();
-                const visited: Expression | Block = visitNode(body, visitor, isConciseBody);
-                const declarations = endLexicalEnvironment();
-                const merged = mergeConciseBodyLexicalEnvironment(visited, declarations);
-                if (forceBlockFunctionBody && !isBlock(merged)) {
-                    return createBlock([
-                        createReturn(<Expression>merged)
-                    ]);
-                }
-                else {
-                    return merged;
-                }
-            }
-        }
-
-        function transformAsyncFunctionBody(node: FunctionLikeDeclaration): ConciseBody | FunctionBody {
-            const promiseConstructor = getEntityNameFromTypeNode(node.type);
-            const isArrowFunction = node.kind === SyntaxKind.ArrowFunction;
-            const hasLexicalArguments = (resolver.getNodeCheckFlags(node) & NodeCheckFlags.CaptureArguments) !== 0;
-
-            // An async function is emit as an outer function that calls an inner
-            // generator function. To preserve lexical bindings, we pass the current
-            // `this` and `arguments` objects to `__awaiter`. The generator function
-            // passed to `__awaiter` is executed inside of the callback to the
-            // promise constructor.
-            //
-            // The emit for an async arrow without a lexical `arguments` binding might be:
-            //
-            //  // input
-            //  let a = async (b) => { await b; }
-            //
-            //  // output
-            //  let a = (b) => __awaiter(this, void 0, void 0, function* () {
-            //      yield b;
-            //  });
-            //
-            // The emit for an async arrow with a lexical `arguments` binding might be:
-            //
-            //  // input
-            //  let a = async (b) => { await arguments[0]; }
-            //
-            //  // output
-            //  let a = (b) => __awaiter(this, arguments, void 0, function* (arguments) {
-            //      yield arguments[0];
-            //  });
-            //
-            // The emit for an async function expression without a lexical `arguments` binding
-            // might be:
-            //
-            //  // input
-            //  let a = async function (b) {
-            //      await b;
-            //  }
-            //
-            //  // output
-            //  let a = function (b) {
-            //      return __awaiter(this, void 0, void 0, function* () {
-            //          yield b;
-            //      });
-            //  }
-            //
-            // The emit for an async function expression with a lexical `arguments` binding
-            // might be:
-            //
-            //  // input
-            //  let a = async function (b) {
-            //      await arguments[0];
-            //  }
-            //
-            //  // output
-            //  let a = function (b) {
-            //      return __awaiter(this, arguments, void 0, function* (_arguments) {
-            //          yield _arguments[0];
-            //      });
-            //  }
-            //
-            // The emit for an async function expression with a lexical `arguments` binding
-            // and a return type annotation might be:
-            //
-            //  // input
-            //  let a = async function (b): MyPromise<any> {
-            //      await arguments[0];
-            //  }
-            //
-            //  // output
-            //  let a = function (b) {
-            //      return __awaiter(this, arguments, MyPromise, function* (_arguments) {
-            //          yield _arguments[0];
-            //      });
-            //  }
-            //
-
-            if (!isArrowFunction) {
-                const statements: Statement[] = [];
-
-                addNode(statements,
-                    createReturn(
-                        createAwaiterHelper(
-                            hasLexicalArguments,
-                            promiseConstructor,
-                            transformFunctionBodyWorker(<Block>node.body)
-                        )
-                    )
-                );
-
-                const block = createBlock(statements, /*location*/ node.body);
-
-                // Minor optimization, emit `_super` helper to capture `super` access in an arrow.
-                // This step isn't needed if we eventually transform this to ES5.
-                if (languageVersion >= ScriptTarget.ES6) {
-                    if (resolver.getNodeCheckFlags(node) & NodeCheckFlags.AsyncMethodWithSuperBinding) {
-                        enableExpressionSubstitutionForAsyncMethodsWithSuper();
-                        setNodeEmitFlags(block, NodeEmitFlags.EmitAdvancedSuperHelper);
-                    }
-                    else if (resolver.getNodeCheckFlags(node) & NodeCheckFlags.AsyncMethodWithSuper) {
-                        enableExpressionSubstitutionForAsyncMethodsWithSuper();
-                        setNodeEmitFlags(block, NodeEmitFlags.EmitSuperHelper);
-                    }
-                }
-
-                return block;
-            }
-            else {
-                return createAwaiterHelper(
-                    hasLexicalArguments,
-                    promiseConstructor,
-                    <Block>transformConciseBodyWorker(node.body, /*forceBlockFunctionBody*/ true)
-                );
-            }
-        }
-
-        /**
-         * Visits a parameter declaration node.
-         *
-         * This function will be called when one of the following conditions are met:
-         * - The node has an accessibility modifier.
-         *
-         * @param node The parameter declaration node.
-         */
-        function visitParameter(node: ParameterDeclaration) {
-            Debug.assert(!node.dotDotDotToken);
-            return createParameter(
-                visitNode(node.name, visitor, isBindingName),
-                visitNode(node.initializer, visitor, isExpression)
-            );
-        }
-
-        /**
-         * Visits a variable statement in a namespace.
-         *
-         * This function will be called when one of the following conditions are met:
-         * - The node is exported from a TypeScript namespace.
-         */
-        function visitVariableStatement(node: VariableStatement) {
-            Debug.assert(isNamespaceExport(node));
-
-            const variables = getInitializedVariables(node.declarationList);
-            if (variables.length === 0) {
-                // elide statement if there are no initialized variables.
-                return undefined;
-            }
-
-            return createStatement(
-                inlineExpressions(
-                    map(variables, transformInitializedVariable)
-                ),
-                /*location*/ node
-            );
-        }
-
-        function getInitializedVariables(node: VariableDeclarationList) {
-            return filter(node.declarations, isInitializedVariable);
-        }
-
-        function isInitializedVariable(node: VariableDeclaration) {
-            return node.initializer !== undefined;
-        }
-
-        function transformInitializedVariable(node: VariableDeclaration): Expression {
-            const name = node.name;
-            if (isBindingPattern(name)) {
-                return flattenVariableDestructuringToExpression(
-                    node,
-                    hoistVariableDeclaration,
-                    getNamespaceMemberName,
-                    visitor
-                );
-            }
-            else {
-                return createAssignment(
-                    getNamespaceMemberName(name),
-                    visitNode(node.initializer, visitor, isExpression)
-                );
-            }
-        }
-
-        /**
-         * Visits an enum declaration.
-         *
-         * This function will be called any time a TypeScript enum is encountered.
-         *
-         * @param node The enum declaration node.
-         */
-        function visitEnumDeclaration(node: EnumDeclaration) {
-            if (shouldElideEnumDeclaration(node)) {
-                return undefined;
-            }
-
-            const savedCurrentNamespaceLocalName = currentNamespaceLocalName;
-            const modifiers = visitNodes(node.modifiers, visitor, isModifier);
-            const statements: Statement[] = [];
-
-            let location: TextRange = node;
-            if (!isNamespaceExport(node)) {
-                addNode(statements,
-                    createVariableStatement(
-                        modifiers,
-                        createVariableDeclarationList([
-                            createVariableDeclaration(node.name)
-                        ]),
-                        location
-                    )
-                );
-                location = undefined;
-            }
-
-            const name = isNamespaceExport(node)
-                ? getNamespaceMemberName(node.name)
-                : getSynthesizedNode(node.name);
-
-            currentNamespaceLocalName = getGeneratedNameForNode(node);
-            addNode(statements,
-                 createStatement(
-                     createCall(
-                        createParen(
-                            createFunctionExpression(
-                                /*asteriskToken*/ undefined,
-                                /*name*/ undefined,
-                                [createParameter(currentNamespaceLocalName)],
-                                transformEnumBody(node)
-                            )
-                        ),
-                        [createLogicalOr(
-                            name,
-                            createAssignment(
-                                name,
-                                createObjectLiteral()
-                            )
-                        )]
-                     ),
-                    location
-                )
-            );
-
-            if (isNamespaceExport(node)) {
-                addNode(statements,
-                    createVariableStatement(
-                        /*modifiers*/ undefined,
-                        createVariableDeclarationList([
-                            createVariableDeclaration(node.name, name)
-                        ]),
-                        location
-                    )
-                );
-            }
-
-            currentNamespaceLocalName = savedCurrentNamespaceLocalName;
-            return createNodeArrayNode(statements);
-        }
-
-        /**
-         * Transforms the body of an enum declaration.
-         *
-         * @param node The enum declaration node.
-         */
-        function transformEnumBody(node: EnumDeclaration): Block {
-            const statements: Statement[] = [];
-            startLexicalEnvironment();
-            addNodes(statements, map(node.members, transformEnumMember));
-            addNodes(statements, endLexicalEnvironment());
-            return createBlock(statements);
-        }
-
-        /**
-         * Transforms an enum member into a statement.
-         *
-         * @param member The enum member node.
-         */
-        function transformEnumMember(member: EnumMember) {
-            const name = getExpressionForPropertyName(member);
-            return createStatement(
-                createAssignment(
-                    createElementAccess(
-                        currentNamespaceLocalName,
-                        createAssignment(
-                            createElementAccess(
-                                currentNamespaceLocalName,
-                                name
-                            ),
-                            transformEnumMemberDeclarationValue(member)
-                        )
-                    ),
-                    name
-                ),
-                member
-            );
-        }
-
-        /**
-         * Transforms the value of an enum member.
-         *
-         * @param member The enum member node.
-         */
-        function transformEnumMemberDeclarationValue(member: EnumMember): Expression {
-            const value = resolver.getConstantValue(member);
-            if (value !== undefined) {
-                return createLiteral(value);
-            }
-            else if (member.initializer) {
-                return visitNode(member.initializer, visitor, isExpression);
-            }
-            else {
-                return createVoidZero();
-            }
-        }
-
-        /**
-         * Determines whether to elide an enum declaration.
-         *
-         * @param node The enum declaration node.
-         */
-        function shouldElideEnumDeclaration(node: EnumDeclaration) {
-            return isConst(node)
-                && !compilerOptions.preserveConstEnums
-                && !compilerOptions.isolatedModules;
-        }
-
-        /**
-         * Visits an await expression.
-         *
-         * This function will be called any time a TypeScript await expression is encountered.
-         *
-         * @param node The await expression node.
-         */
-        function visitAwaitExpression(node: AwaitExpression): Expression {
-<<<<<<< HEAD
-            const expression = setOriginalNode(
-                createYield(
-                    visitNode(node.expression, visitor, isExpression),
-                    node
-                ),
-                node
-            );
-
-            return isRightmostExpression
-                ? expression
-                : setOriginalNode(
-                    createParen(expression, /*location*/ node),
-                    node
-                );
-=======
-            return createYield(
-                visitNode(node.expression, visitor, isExpression),
-                node
-            );
->>>>>>> 5a9b1313
-        }
-
-        /**
-         * Visits a parenthesized expression that contains either a type assertion or an `as`
-         * expression.
-         *
-         * @param node The parenthesized expression node.
-         */
-        function visitParenthesizedExpression(node: ParenthesizedExpression): Expression {
-            // Make sure we consider all nested cast expressions, e.g.:
-            // (<any><number><any>-A).x;
-            const expression = visitNode(node.expression, visitor, isExpression);
-            if (currentParent.kind !== SyntaxKind.ArrowFunction) {
-                // We have an expression of the form: (<Type>SubExpr)
-                // Emitting this as (SubExpr) is really not desirable. We would like to emit the subexpr as is.
-                // Omitting the parentheses, however, could cause change in the semantics of the generated
-                // code if the casted expression has a lower precedence than the rest of the expression, e.g.:
-                //      (<any>new A).foo should be emitted as (new A).foo and not new A.foo
-                //      (<any>typeof A).toString() should be emitted as (typeof A).toString() and not typeof A.toString()
-                //      new (<any>A()) should be emitted as new (A()) and not new A()
-                //      (<any>function foo() { })() should be emitted as an IIF (function foo(){})() and not declaration function foo(){} ()
-                if (expression.kind !== SyntaxKind.PrefixUnaryExpression &&
-                    expression.kind !== SyntaxKind.VoidExpression &&
-                    expression.kind !== SyntaxKind.TypeOfExpression &&
-                    expression.kind !== SyntaxKind.DeleteExpression &&
-                    expression.kind !== SyntaxKind.PostfixUnaryExpression &&
-                    expression.kind !== SyntaxKind.NewExpression &&
-                    !(expression.kind === SyntaxKind.CallExpression && currentParent.kind === SyntaxKind.NewExpression) &&
-                    !(expression.kind === SyntaxKind.FunctionExpression && currentParent.kind === SyntaxKind.CallExpression) &&
-                    !(expression.kind === SyntaxKind.NumericLiteral && currentParent.kind === SyntaxKind.PropertyAccessExpression)) {
-                    return trackChildOfNotEmittedNode(node, expression, node.expression);
-                }
-            }
-
-            return setOriginalNode(
-                createParen(expression, node),
-                node
-            );
-        }
-
-        function visitAssertionExpression(node: AssertionExpression): Expression {
-            const expression = visitNode((<TypeAssertion | AsExpression>node).expression, visitor, isExpression);
-            return trackChildOfNotEmittedNode(node, expression, node.expression);
-        }
-
-        function trackChildOfNotEmittedNode<T extends Node>(parent: Node, child: T, original: T) {
-            if (!child.parent && !child.original) {
-                child = cloneNode(child, child, child.flags, child.parent, original);
-            }
-
-            setNodeEmitFlags(parent, NodeEmitFlags.IsNotEmittedNode);
-            setNodeEmitFlags(child, NodeEmitFlags.EmitCommentsOfNotEmittedParent);
-            return child;
-        }
-
-        /**
-         * Visits a module declaration node.
-         *
-         * This function will be called any time a TypeScript namespace (ModuleDeclaration) is encountered.
-         *
-         * @param node The module declaration node.
-         */
-        function visitModuleDeclaration(node: ModuleDeclaration) {
-            if (shouldElideModuleDeclaration(node)) {
-                return undefined;
-            }
-
-            Debug.assert(isIdentifier(node.name));
-
-            enableExpressionSubstitutionForNamespaceExports();
-
-            const savedCurrentNamespaceLocalName = currentNamespaceLocalName;
-            const modifiers = visitNodes(node.modifiers, visitor, isModifier);
-            const statements: Statement[] = [];
-
-            let location = node;
-            if (!isModuleMergedWithClass(node)) {
-                // var x;
-                statements.push(
-                    createVariableStatement(
-                        modifiers,
-                        createVariableDeclarationList([
-                            createVariableDeclaration(<Identifier>node.name)
-                        ]),
-                        location
-                    )
-                );
-                location = undefined;
-            }
-
-            const name = isNamespaceExport(node)
-                ? getNamespaceMemberName(node.name)
-                : getSynthesizedNode(node.name);
-
-            let moduleParam: Expression = createLogicalOr(
-                name,
-                createAssignment(
-                    name,
-                    createObjectLiteral([])
-                )
-            );
-
-            if (isNamespaceExport(node)) {
-                moduleParam = createAssignment(cloneNode(node.name), moduleParam);
-            }
-
-            currentNamespaceLocalName = getGeneratedNameForNode(node);
-            currentNamespace = node;
-
-            //  (function (x_1) {
-            //      x_1.y = ...;
-            //  })(x || (x = {}));
-            statements.push(
-                setOriginalNode(
-                    createStatement(
-                        createCall(
-                            createParen(
-                                createFunctionExpression(
-                                    /*asteriskToken*/ undefined,
-                                    /*name*/ undefined,
-                                    [createParameter(currentNamespaceLocalName)],
-                                    transformModuleBody(node)
-                                )
-                            ),
-                            [moduleParam]
-                        )
-                    ),
-                    node
-                )
-            );
-
-            currentNamespaceLocalName = savedCurrentNamespaceLocalName;
-            return createNodeArrayNode(statements);
-        }
-
-        /**
-         * Transforms the body of a module declaration.
-         *
-         * @param node The module declaration node.
-         */
-        function transformModuleBody(node: ModuleDeclaration): Block {
-            const statements: Statement[] = [];
-            startLexicalEnvironment();
-            const body = node.body;
-            if (body.kind === SyntaxKind.ModuleBlock) {
-                addNodes(statements, visitNodes((<ModuleBlock>body).statements, namespaceElementVisitor, isStatement));
-            }
-            else {
-                addNode(statements, visitModuleDeclaration(<ModuleDeclaration>body));
-            }
-
-            addNodes(statements, endLexicalEnvironment());
-            return createBlock(statements);
-        }
-
-        /**
-         * Determines whether to elide a module declaration.
-         *
-         * @param node The module declaration node.
-         */
-        function shouldElideModuleDeclaration(node: ModuleDeclaration) {
-            return !isInstantiatedModule(node, compilerOptions.preserveConstEnums || compilerOptions.isolatedModules);
-        }
-
-        /**
-         * Determines whether a module declaration has a name that merges with a class declaration.
-         *
-         * @param node The module declaration node.
-         */
-        function isModuleMergedWithClass(node: ModuleDeclaration) {
-            return !!(resolver.getNodeCheckFlags(getOriginalNode(node)) & NodeCheckFlags.LexicalModuleMergesWithClass);
-        }
-
-        /**
-         * Visits an import equals declaration.
-         *
-         * @param node The import equals declaration node.
-         */
-        function visitImportEqualsDeclaration(node: ImportEqualsDeclaration): OneOrMany<Statement> {
-            Debug.assert(!isExternalModuleImportEqualsDeclaration(node));
-            if (shouldElideImportEqualsDeclaration(node)) {
-                return undefined;
-            }
-
-            const moduleReference = createExpressionFromEntityName(<EntityName>node.moduleReference);
-            if (isNamedExternalModuleExport(node) || !isNamespaceExport(node)) {
-                //  export var ${name} = ${moduleReference};
-                //  var ${name} = ${moduleReference};
-                return setOriginalNode(
-                    createVariableStatement(
-                        visitNodes(node.modifiers, visitor, isModifier),
-                        createVariableDeclarationList([
-                            createVariableDeclaration(node.name, moduleReference)
-                        ]),
-                        node
-                    ),
-                    node
-                );
-            }
-            else {
-                // exports.${name} = ${moduleReference};
-                return setOriginalNode(
-                    createNamespaceExport(
-                        getSynthesizedNode(node.name),
-                        moduleReference,
-                        node
-                    ),
-                    node
-                );
-            }
-        }
-
-        /**
-         * Determines whether to elide an import equals declaration.
-         *
-         * @param node The import equals declaration node.
-         */
-        function shouldElideImportEqualsDeclaration(node: ImportEqualsDeclaration) {
-            // preserve old compiler's behavior: emit 'var' for import declaration (even if we do not consider them referenced) when
-            // - current file is not external module
-            // - import declaration is top level and target is value imported by entity name
-            return !resolver.isReferencedAliasDeclaration(node)
-                && (isExternalModule(currentSourceFile) || !resolver.isTopLevelValueImportEqualsWithEntityName(node));
-        }
-
-        /**
-         * Gets a value indicating whether the node is exported from an external module.
-         *
-         * @param node The node to test.
-         */
-        function isExternalModuleExport(node: Node) {
-            return currentNamespace === undefined
-                && (node.flags & NodeFlags.Export) !== 0;
-        }
-
-        /**
-         * Gets a value indicating whether the node is a named export from an external module.
-         *
-         * @param node The node to test.
-         */
-        function isNamedExternalModuleExport(node: Node) {
-            return isExternalModuleExport(node)
-                && (node.flags & NodeFlags.Default) === 0;
-        }
-
-        /**
-         * Gets a value indicating whether the node is the default export of an external module.
-         *
-         * @param node The node to test.
-         */
-        function isDefaultExternalModuleExport(node: Node) {
-            return isExternalModuleExport(node)
-                && (node.flags & NodeFlags.Default) !== 0;
-        }
-
-        /**
-         * Gets a value indicating whether the node is exported from a namespace.
-         *
-         * @param node The node to test.
-         */
-        function isNamespaceExport(node: Node) {
-            return currentNamespace !== undefined
-                && (node.flags & NodeFlags.Export) !== 0;
-        }
-
-        /**
-         * Creates a statement for the provided expression. This is used in calls to `map`.
-         */
-        function expressionToStatement(expression: Expression) {
-            return createStatement(expression, /*location*/ undefined);
-        }
-
-        function createNamespaceExport(exportName: Identifier, exportValue: Expression, location?: TextRange) {
-            return createStatement(
-                createAssignment(
-                    getNamespaceMemberName(exportName),
-                    exportValue
-                ),
-                location
-            );
-        }
-
-        function createModuleExport(exportName: Identifier) {
-            return createExportDeclaration(
-                createNamedExports([
-                    createExportSpecifier(exportName)
-                ])
-            );
-        }
-
-        function getNamespaceMemberName(name: Identifier): Expression {
-<<<<<<< HEAD
-            return createPropertyAccess(currentNamespaceLocalName, getSynthesizedNode(name));
-=======
-            name = getSynthesizedNode(name);
-            return currentNamespaceLocalName
-                ? createPropertyAccess(currentNamespaceLocalName, name)
-                : name;
->>>>>>> 5a9b1313
-        }
-
-        function getDeclarationName(node: ClassExpression | ClassDeclaration | FunctionDeclaration | EnumDeclaration) {
-            return node.name ? getSynthesizedNode(node.name) : getGeneratedNameForNode(node);
-        }
-
-        function getClassPrototype(node: ClassExpression | ClassDeclaration) {
-            return createPropertyAccess(getDeclarationName(node), "prototype");
-        }
-
-        function getClassMemberPrefix(node: ClassExpression | ClassDeclaration, member: ClassElement) {
-            return member.flags & NodeFlags.Static
-                ? getDeclarationName(node)
-                : getClassPrototype(node);
-        }
-
-        function onBeforeEmitNode(node: Node): void {
-            previousOnBeforeEmitNode(node);
-
-            const kind = node.kind;
-            if (hasEnabledExpressionSubstitutionForDecoratedClasses
-                && kind === SyntaxKind.ClassDeclaration && node.decorators) {
-                currentDecoratedClassAliases[getOriginalNodeId(node)] = decoratedClassAliases[getOriginalNodeId(node)];
-            }
-
-            if (hasEnabledExpressionSubstitutionForAsyncMethodsWithSuper
-                && (kind === SyntaxKind.ClassDeclaration
-                    || kind === SyntaxKind.Constructor
-                    || kind === SyntaxKind.MethodDeclaration
-                    || kind === SyntaxKind.GetAccessor
-                    || kind === SyntaxKind.SetAccessor)) {
-
-                if (!superContainerStack) {
-                    superContainerStack = [];
-                }
-
-                superContainerStack.push(<SuperContainer>node);
-            }
-
-            if (hasEnabledExpressionSubstitutionForNamespaceExports
-                && kind === SyntaxKind.ModuleDeclaration) {
-                namespaceNestLevel++;
-            }
-        }
-
-        function onAfterEmitNode(node: Node): void {
-            previousOnAfterEmitNode(node);
-
-            const kind = node.kind;
-            if (hasEnabledExpressionSubstitutionForDecoratedClasses
-                && kind === SyntaxKind.ClassDeclaration && node.decorators) {
-                currentDecoratedClassAliases[getOriginalNodeId(node)] = undefined;
-            }
-
-            if (hasEnabledExpressionSubstitutionForAsyncMethodsWithSuper
-                && (kind === SyntaxKind.ClassDeclaration
-                    || kind === SyntaxKind.Constructor
-                    || kind === SyntaxKind.MethodDeclaration
-                    || kind === SyntaxKind.GetAccessor
-                    || kind === SyntaxKind.SetAccessor)) {
-
-                if (superContainerStack) {
-                    superContainerStack.pop();
-                }
-            }
-
-            if (hasEnabledExpressionSubstitutionForNamespaceExports
-                && kind === SyntaxKind.ModuleDeclaration) {
-                namespaceNestLevel--;
-            }
-        }
-
-        function substituteExpression(node: Expression): Expression {
-            node = previousExpressionSubstitution(node);
-<<<<<<< HEAD
-=======
-
->>>>>>> 5a9b1313
-            switch (node.kind) {
-                case SyntaxKind.Identifier:
-                    return substituteExpressionIdentifier(<Identifier>node);
-            }
-
-            if (hasEnabledExpressionSubstitutionForAsyncMethodsWithSuper) {
-                switch (node.kind) {
-                    case SyntaxKind.CallExpression:
-                        return substituteCallExpression(<CallExpression>node);
-                    case SyntaxKind.PropertyAccessExpression:
-                        return substitutePropertyAccessExpression(<PropertyAccessExpression>node);
-                    case SyntaxKind.ElementAccessExpression:
-                        return substituteElementAccessExpression(<ElementAccessExpression>node);
-                }
-            }
-
-            return node;
-        }
-
-        function substituteExpressionIdentifier(node: Identifier): Expression {
-<<<<<<< HEAD
-            const original = getOriginalNode(node);
-            if (isIdentifier(original)) {
-                if (resolver.getNodeCheckFlags(original) & NodeCheckFlags.BodyScopedClassBinding) {
-                    // Due to the emit for class decorators, any reference to the class from inside of the class body
-                    // must instead be rewritten to point to a temporary variable to avoid issues with the double-bind
-                    // behavior of class names in ES6.
-                    const declaration = resolver.getReferencedValueDeclaration(original);
-                    if (declaration) {
-                        const classAlias = currentDecoratedClassAliases[getNodeId(declaration)];
-                        if (classAlias) {
-                            return cloneNode(classAlias);
-                        }
-=======
-            if (hasEnabledExpressionSubstitutionForDecoratedClasses
-                && !nodeIsSynthesized(node)
-                && resolver.getNodeCheckFlags(node) & NodeCheckFlags.BodyScopedClassBinding) {
-                // Due to the emit for class decorators, any reference to the class from inside of the class body
-                // must instead be rewritten to point to a temporary variable to avoid issues with the double-bind
-                // behavior of class names in ES6.
-                const original = getOriginalNode(node);
-                const declaration = resolver.getReferencedValueDeclaration(isIdentifier(original) ? original : node);
-                if (declaration) {
-                    const classAlias = currentDecoratedClassAliases[getNodeId(declaration)];
-                    if (classAlias) {
-                        return cloneNode(classAlias);
->>>>>>> 5a9b1313
-                    }
-                }
-
-                const container = resolver.getReferencedExportContainer(original);
-                if (container && container.kind === SyntaxKind.ModuleDeclaration) {
-                    return createPropertyAccess(
-                        getGeneratedNameForNode(container),
-                        cloneNode(node),
-                        /*location*/ node
-                    );
-                }
-            }
-
-            if (hasEnabledExpressionSubstitutionForNamespaceExports
-                && namespaceNestLevel > 0) {
-                // If we are nested within a namespace declaration, we may need to qualifiy
-                // an identifier that is exported from a merged namespace.
-                const original = getOriginalNode(node);
-                if (isIdentifier(original) && original.parent) {
-                    const container = resolver.getReferencedExportContainer(original);
-                    if (container && container.kind === SyntaxKind.ModuleDeclaration) {
-                        return createPropertyAccess(getGeneratedNameForNode(container), node, /*location*/ node);
-                    }
-                }
-            }
-
-            return node;
-        }
-
-        function substituteCallExpression(node: CallExpression): Expression {
-            const expression = node.expression;
-            if (isSuperPropertyOrElementAccess(expression)) {
-                const flags = getSuperContainerAsyncMethodFlags();
-                if (flags) {
-                    const argumentExpression = isPropertyAccessExpression(expression)
-                        ? substitutePropertyAccessExpression(expression)
-                        : substituteElementAccessExpression(expression);
-                    return createCall(
-                        createPropertyAccess(argumentExpression, "call"),
-                        [
-                            createThis(),
-                            ...node.arguments
-                        ]
-                    );
-                }
-            }
-            return node;
-        }
-
-        function substitutePropertyAccessExpression(node: PropertyAccessExpression) {
-            if (node.expression.kind === SyntaxKind.SuperKeyword) {
-                const flags = getSuperContainerAsyncMethodFlags();
-                if (flags) {
-                    return createSuperAccessInAsyncMethod(
-                        createLiteral(node.name.text),
-                        flags,
-                        node
-                    );
-                }
-            }
-
-            return node;
-        }
-
-        function substituteElementAccessExpression(node: ElementAccessExpression) {
-            if (node.expression.kind === SyntaxKind.SuperKeyword) {
-                const flags = getSuperContainerAsyncMethodFlags();
-                if (flags) {
-                    return createSuperAccessInAsyncMethod(
-                        node.argumentExpression,
-                        flags,
-                        node
-                    );
-                }
-            }
-
-            return node;
-        }
-
-        function enableExpressionSubstitutionForAsyncMethodsWithSuper() {
-            if (!hasEnabledExpressionSubstitutionForAsyncMethodsWithSuper) {
-                hasEnabledExpressionSubstitutionForAsyncMethodsWithSuper = true;
-
-                // We need to enable substitutions for call, property access, and element access
-                // if we need to rewrite super calls.
-                context.enableExpressionSubstitution(SyntaxKind.CallExpression);
-                context.enableExpressionSubstitution(SyntaxKind.PropertyAccessExpression);
-                context.enableExpressionSubstitution(SyntaxKind.ElementAccessExpression);
-
-                // We need to be notified when entering and exiting declarations that bind super.
-                context.enableEmitNotification(SyntaxKind.ClassDeclaration);
-                context.enableEmitNotification(SyntaxKind.MethodDeclaration);
-                context.enableEmitNotification(SyntaxKind.GetAccessor);
-                context.enableEmitNotification(SyntaxKind.SetAccessor);
-                context.enableEmitNotification(SyntaxKind.Constructor);
-            }
-        }
-
-        function enableExpressionSubstitutionForDecoratedClasses() {
-            if (!hasEnabledExpressionSubstitutionForDecoratedClasses) {
-                hasEnabledExpressionSubstitutionForDecoratedClasses = true;
-
-                // We need to enable substitutions for identifiers. This allows us to
-                // substitute class names inside of a class declaration.
-                context.enableExpressionSubstitution(SyntaxKind.Identifier);
-
-                // Keep track of class aliases.
-                decoratedClassAliases = {};
-                currentDecoratedClassAliases = {};
-            }
-        }
-
-        function enableExpressionSubstitutionForNamespaceExports() {
-            if (!hasEnabledExpressionSubstitutionForNamespaceExports) {
-                hasEnabledExpressionSubstitutionForNamespaceExports = true;
-
-                // We need to enable substitutions for identifiers. This allows us to
-                // substitute the names of exported members of a namespace.
-                context.enableExpressionSubstitution(SyntaxKind.Identifier);
-
-                // We need to be notified when entering and exiting namespaces.
-                context.enableEmitNotification(SyntaxKind.ModuleDeclaration);
-
-                // Keep track of namespace nesting depth
-                namespaceNestLevel = 0;
-            }
-        }
-
-        function createSuperAccessInAsyncMethod(argumentExpression: Expression, flags: NodeCheckFlags, location: TextRange): LeftHandSideExpression {
-            if (flags & NodeCheckFlags.AsyncMethodWithSuperBinding) {
-                return createPropertyAccess(
-                    createCall(
-                        createIdentifier("_super"),
-                        [argumentExpression]
-                    ),
-                    "value",
-                    location
-                );
-            }
-            else {
-                return createCall(
-                    createIdentifier("_super"),
-                    [argumentExpression],
-                    location
-                );
-            }
-        }
-
-        function getSuperContainerAsyncMethodFlags() {
-            const container = lastOrUndefined(superContainerStack);
-            return container !== undefined
-                && resolver.getNodeCheckFlags(getOriginalNode(container)) & (NodeCheckFlags.AsyncMethodWithSuper | NodeCheckFlags.AsyncMethodWithSuperBinding);
-        }
-<<<<<<< HEAD
-
-        function onBeforeEmitNode(node: Node): void {
-            previousOnAfterEmitNode(node);
-
-            const kind = node.kind;
-            if (kind === SyntaxKind.ClassDeclaration && node.decorators) {
-                currentDecoratedClassAliases[getOriginalNodeId(node)] = decoratedClassAliases[getOriginalNodeId(node)];
-            }
-
-            if (hasEnabledExpressionSubstitutionForAsyncMethodsWithSuper
-                && (kind === SyntaxKind.ClassDeclaration
-                    || kind === SyntaxKind.Constructor
-                    || kind === SyntaxKind.MethodDeclaration
-                    || kind === SyntaxKind.GetAccessor
-                    || kind === SyntaxKind.SetAccessor)) {
-
-                if (!superContainerStack) {
-                    superContainerStack = [];
-                }
-
-                superContainerStack.push(<SuperContainer>node);
-            }
-        }
-
-        function onAfterEmitNode(node: Node): void {
-            previousOnAfterEmitNode(node);
-
-            const kind = node.kind;
-            if (kind === SyntaxKind.ClassDeclaration && node.decorators) {
-                currentDecoratedClassAliases[getOriginalNodeId(node)] = undefined;
-            }
-
-            if (hasEnabledExpressionSubstitutionForAsyncMethodsWithSuper
-                && (kind === SyntaxKind.ClassDeclaration
-                    || kind === SyntaxKind.Constructor
-                    || kind === SyntaxKind.MethodDeclaration
-                    || kind === SyntaxKind.GetAccessor
-                    || kind === SyntaxKind.SetAccessor)) {
-
-                if (superContainerStack) {
-                    superContainerStack.pop();
-                }
-            }
-        }
-
-        function isRightmost(parentNode: Node, node: Node, wasRightmost: boolean) {
-            switch (parentNode.kind) {
-                case SyntaxKind.VariableDeclaration:
-                case SyntaxKind.Parameter:
-                case SyntaxKind.BindingElement:
-                case SyntaxKind.PropertyDeclaration:
-                case SyntaxKind.PropertyAssignment:
-                case SyntaxKind.ShorthandPropertyAssignment:
-                case SyntaxKind.ExpressionStatement:
-                case SyntaxKind.ArrayLiteralExpression:
-                case SyntaxKind.ThrowStatement:
-                case SyntaxKind.ReturnStatement:
-                case SyntaxKind.ForStatement:
-                case SyntaxKind.ForOfStatement:
-                case SyntaxKind.ForInStatement:
-                case SyntaxKind.DoStatement:
-                case SyntaxKind.WhileStatement:
-                case SyntaxKind.SwitchStatement:
-                case SyntaxKind.CaseClause:
-                case SyntaxKind.WithStatement:
-                case SyntaxKind.Decorator:
-                case SyntaxKind.ExpressionWithTypeArguments:
-                case SyntaxKind.SpreadElementExpression:
-                case SyntaxKind.AsExpression:
-                case SyntaxKind.TypeAssertionExpression:
-                case SyntaxKind.EnumMember:
-                case SyntaxKind.JsxAttribute:
-                case SyntaxKind.JsxSpreadAttribute:
-                case SyntaxKind.JsxExpression:
-                    return true;
-                case SyntaxKind.TemplateSpan:
-                case SyntaxKind.CallExpression:
-                case SyntaxKind.NewExpression:
-                    return node !== (<CallExpression | NewExpression>parentNode).expression;
-                case SyntaxKind.BinaryExpression:
-                    return wasRightmost && node === (<BinaryExpression>parentNode).right;
-                case SyntaxKind.ConditionalExpression:
-                    return wasRightmost && node === (<ConditionalExpression>parentNode).whenTrue;
-                default:
-                    return wasRightmost;
-            }
-        }
-=======
->>>>>>> 5a9b1313
-    }
+/// <reference path="../factory.ts" />
+/// <reference path="../visitor.ts" />
+/// <reference path="./destructuring.ts" />
+
+/*@internal*/
+namespace ts {
+    type SuperContainer = ClassDeclaration | MethodDeclaration | GetAccessorDeclaration | SetAccessorDeclaration | ConstructorDeclaration;
+
+    export function transformTypeScript(context: TransformationContext) {
+        const {
+            getGeneratedNameForNode,
+            makeUniqueName,
+            setNodeEmitFlags,
+            startLexicalEnvironment,
+            endLexicalEnvironment,
+            hoistVariableDeclaration,
+        } = context;
+
+        const resolver = context.getEmitResolver();
+        const compilerOptions = context.getCompilerOptions();
+        const languageVersion = getEmitScriptTarget(compilerOptions);
+
+        // Save the previous transformation hooks.
+        const previousExpressionSubstitution = context.expressionSubstitution;
+        const previousOnBeforeEmitNode = context.onBeforeEmitNode;
+        const previousOnAfterEmitNode = context.onAfterEmitNode;
+
+        // Set new transformation hooks.
+        context.expressionSubstitution = substituteExpression;
+        context.onBeforeEmitNode = onBeforeEmitNode;
+        context.onAfterEmitNode = onAfterEmitNode;
+
+        // These variables contain state that changes as we descend into the tree.
+        let currentSourceFile: SourceFile;
+        let currentNamespace: ModuleDeclaration;
+        let currentNamespaceLocalName: Identifier;
+        let currentScope: SourceFile | Block | ModuleBlock | CaseBlock;
+        let currentParent: Node;
+        let currentNode: Node;
+        let combinedNodeFlags: NodeFlags;
+
+        // These variables keep track of whether expression substitution has been enabled for
+        // specific edge cases. They are persisted between each SourceFile transformation and
+        // should not be reset.
+        let hasEnabledExpressionSubstitutionForDecoratedClasses = false;
+        let hasEnabledExpressionSubstitutionForNamespaceExports = false;
+        let hasEnabledExpressionSubstitutionForAsyncMethodsWithSuper = false;
+
+        // This map keeps track of aliases created for classes with decorators to avoid issues
+        // with the double-binding behavior of classes.
+        let decoratedClassAliases: Map<Identifier>;
+
+        // This map keeps track of currently active aliases defined in `decoratedClassAliases`
+        // when just-in-time substitution occurs while printing an expression identifier.
+        let currentDecoratedClassAliases: Map<Identifier>;
+
+        // This value keeps track of how deeply nested we are within any containing namespaces
+        // when performing just-in-time substitution while printing an expression identifier.
+        let namespaceNestLevel: number;
+
+        // This array keeps track of containers where `super` is valid, for use with
+        // just-in-time substitution for `super` expressions inside of async methods.
+        let superContainerStack: SuperContainer[];
+
+        return transformSourceFile;
+
+        function transformSourceFile(node: SourceFile) {
+            currentSourceFile = node;
+            node = visitEachChild(node, visitor, context);
+            setNodeEmitFlags(node, NodeEmitFlags.EmitEmitHelpers);
+            return node;
+        }
+
+        /**
+         * Visits a node, saving and restoring state variables on the stack.
+         *
+         * @param node The node to visit.
+         */
+        function visitWithStack(node: Node, visitor: (node: Node) => Node): Node {
+            // Save state
+            const savedCurrentNamespace = currentNamespace;
+            const savedCurrentScope = currentScope;
+            const savedCurrentParent = currentParent;
+            const savedCurrentNode = currentNode;
+            const savedCombinedNodeFlags = combinedNodeFlags;
+
+            // Handle state changes before visiting a node.
+            onBeforeVisitNode(node);
+
+            node = visitor(node);
+
+            // Restore state
+            currentNamespace = savedCurrentNamespace;
+            currentScope = savedCurrentScope;
+            currentParent = savedCurrentParent;
+            currentNode = savedCurrentNode;
+            combinedNodeFlags = savedCombinedNodeFlags;
+
+            return node;
+        }
+
+        /**
+         * General-purpose node visitor.
+         *
+         * @param node The node to visit.
+         */
+        function visitor(node: Node): Node {
+            return visitWithStack(node, visitorWorker);
+        }
+
+        /**
+         * Visits and possibly transforms any node.
+         *
+         * @param node The node to visit.
+         */
+        function visitorWorker(node: Node): Node {
+            if (node.transformFlags & TransformFlags.TypeScript) {
+                // This node is explicitly marked as TypeScript, so we should transform the node.
+                node = visitTypeScript(node);
+            }
+            else if (node.transformFlags & TransformFlags.ContainsTypeScript) {
+                // This node contains TypeScript, so we should visit its children.
+                node = visitEachChild(node, visitor, context);
+            }
+
+            return node;
+        }
+
+        /**
+         * Specialized visitor that visits the immediate children of a namespace.
+         *
+         * @param node The node to visit.
+         */
+        function namespaceElementVisitor(node: Node): Node {
+            return visitWithStack(node, namespaceElementVisitorWorker);
+        }
+
+        /**
+         * Specialized visitor that visits the immediate children of a namespace.
+         *
+         * @param node The node to visit.
+         */
+        function namespaceElementVisitorWorker(node: Node): Node {
+            if (node.transformFlags & TransformFlags.TypeScript
+                || node.flags & NodeFlags.Export) {
+                // This node is explicitly marked as TypeScript, or is exported at the namespace
+                // level, so we should transform the node.
+                node = visitTypeScript(node);
+            }
+            else if (node.transformFlags & TransformFlags.ContainsTypeScript) {
+                // This node contains TypeScript, so we should visit its children.
+                node = visitEachChild(node, visitor, context);
+            }
+
+            return node;
+        }
+
+        /**
+         * Specialized visitor that visits the immediate children of a class with TypeScript syntax.
+         *
+         * @param node The node to visit.
+         */
+        function classElementVisitor(node: Node) {
+            return visitWithStack(node, classElementVisitorWorker);
+        }
+
+        /**
+         * Specialized visitor that visits the immediate children of a class with TypeScript syntax.
+         *
+         * @param node The node to visit.
+         */
+        function classElementVisitorWorker(node: Node) {
+            if (node.kind === SyntaxKind.Constructor) {
+                // TypeScript constructors are elided.
+                return undefined;
+            }
+
+            return visitorWorker(node);
+        }
+
+        /**
+         * Branching visitor, visits a TypeScript syntax node.
+         *
+         * @param node The node to visit.
+         */
+        function visitTypeScript(node: Node): Node {
+            // TypeScript ambient declarations are elided.
+            if (node.flags & NodeFlags.Ambient) {
+                return;
+            }
+
+            switch (node.kind) {
+                case SyntaxKind.ExportKeyword:
+                case SyntaxKind.DefaultKeyword:
+                    // ES6 export and default modifiers are elided when inside a namespace.
+                    return currentNamespace ? undefined : node;
+
+                case SyntaxKind.PublicKeyword:
+                case SyntaxKind.PrivateKeyword:
+                case SyntaxKind.ProtectedKeyword:
+                case SyntaxKind.AbstractKeyword:
+                case SyntaxKind.AsyncKeyword:
+                case SyntaxKind.ConstKeyword:
+                case SyntaxKind.DeclareKeyword:
+                    // TypeScript accessibility modifiers are elided.
+
+                case SyntaxKind.ArrayType:
+                case SyntaxKind.TupleType:
+                case SyntaxKind.TypeLiteral:
+                case SyntaxKind.TypePredicate:
+                case SyntaxKind.TypeParameter:
+                case SyntaxKind.AnyKeyword:
+                case SyntaxKind.BooleanKeyword:
+                case SyntaxKind.StringKeyword:
+                case SyntaxKind.NumberKeyword:
+                case SyntaxKind.VoidKeyword:
+                case SyntaxKind.ConstructorType:
+                case SyntaxKind.FunctionType:
+                case SyntaxKind.TypeQuery:
+                case SyntaxKind.TypeReference:
+                case SyntaxKind.UnionType:
+                case SyntaxKind.IntersectionType:
+                case SyntaxKind.StringLiteralType:
+                case SyntaxKind.ThisType:
+                    // TypeScript type nodes are elided.
+
+                case SyntaxKind.IndexSignature:
+                    // TypeScript index signatures are elided.
+
+                case SyntaxKind.Decorator:
+                    // TypeScript decorators are elided. They will be emitted as part of transformClassDeclaration.
+
+                case SyntaxKind.InterfaceDeclaration:
+                case SyntaxKind.TypeAliasDeclaration:
+                    // TypeScript type-only declarations are elided
+
+                case SyntaxKind.PropertyDeclaration:
+                    // TypeScript property declarations are elided.
+
+                case SyntaxKind.Constructor:
+                    // TypeScript constructors are elided. The constructor of a class will be
+                    // transformed as part of `transformClassDeclaration`.
+                    return undefined;
+
+                case SyntaxKind.ClassDeclaration:
+                    // This is a class declaration with TypeScript syntax extensions.
+                    //
+                    // TypeScript class syntax extensions include:
+                    // - decorators
+                    // - optional `implements` heritage clause
+                    // - parameter property assignments in the constructor
+                    // - property declarations
+                    // - index signatures
+                    // - method overload signatures
+                    // - async methods
+                    return visitClassDeclaration(<ClassDeclaration>node);
+
+                case SyntaxKind.ClassExpression:
+                    // This is a class expression with TypeScript syntax extensions.
+                    //
+                    // TypeScript class syntax extensions include:
+                    // - decorators
+                    // - optional `implements` heritage clause
+                    // - parameter property assignments in the constructor
+                    // - property declarations
+                    // - index signatures
+                    // - method overload signatures
+                    // - async methods
+                    return visitClassExpression(<ClassExpression>node);
+
+                case SyntaxKind.HeritageClause:
+                    // This is a heritage clause with TypeScript syntax extensions.
+                    //
+                    // TypeScript heritage clause extensions include:
+                    // - `implements` clause
+                    return visitHeritageClause(<HeritageClause>node);
+
+                case SyntaxKind.ExpressionWithTypeArguments:
+                    // TypeScript supports type arguments on an expression in an `extends` heritage clause.
+                    return visitExpressionWithTypeArguments(<ExpressionWithTypeArguments>node);
+
+                case SyntaxKind.MethodDeclaration:
+                    // TypeScript method declarations may be 'async', and may have decorators, modifiers
+                    // or type annotations.
+                    return visitMethodDeclaration(<MethodDeclaration>node);
+
+                case SyntaxKind.GetAccessor:
+                    // Get Accessors can have TypeScript modifiers, decorators, and type annotations.
+                    return visitGetAccessor(<GetAccessorDeclaration>node);
+
+                case SyntaxKind.SetAccessor:
+                    // Set Accessors can have TypeScript modifiers, decorators, and type annotations.
+                    return visitSetAccessor(<SetAccessorDeclaration>node);
+
+                case SyntaxKind.FunctionDeclaration:
+                    // TypeScript function declarations may be 'async'
+                    return visitFunctionDeclaration(<FunctionDeclaration>node);
+
+                case SyntaxKind.FunctionExpression:
+                    // TypeScript function expressions may be 'async'
+                    return visitFunctionExpression(<FunctionExpression>node);
+
+                case SyntaxKind.ArrowFunction:
+                    // TypeScript arrow functions may be 'async'
+                    return visitArrowFunction(<ArrowFunction>node);
+
+                case SyntaxKind.Parameter:
+                    // This is a parameter declaration with TypeScript syntax extensions.
+                    //
+                    // TypeScript parameter declaration syntax extensions include:
+                    // - decorators
+                    // - accessibility modifiers
+                    // - the question mark (?) token for optional parameters
+                    // - type annotations
+                    return visitParameter(<ParameterDeclaration>node);
+
+                case SyntaxKind.ParenthesizedExpression:
+                    // ParenthesizedExpressions are TypeScript if their expression is a
+                    // TypeAssertion or AsExpression
+                    return visitParenthesizedExpression(<ParenthesizedExpression>node);
+
+                case SyntaxKind.TypeAssertionExpression:
+                case SyntaxKind.AsExpression:
+                    // TypeScript type assertions are removed, but their subtrees are preserved.
+                    return visitAssertionExpression(<AssertionExpression>node);
+
+                case SyntaxKind.EnumDeclaration:
+                    // TypeScript enum declarations do not exist in ES6 and must be rewritten.
+                    return visitEnumDeclaration(<EnumDeclaration>node);
+
+                case SyntaxKind.AwaitExpression:
+                    // TypeScript 'await' expressions must be transformed.
+                    return visitAwaitExpression(<AwaitExpression>node);
+
+                case SyntaxKind.VariableStatement:
+                    // TypeScript namespace exports for variable statements must be transformed.
+                    return visitVariableStatement(<VariableStatement>node);
+
+                case SyntaxKind.ModuleDeclaration:
+                    // TypeScript namespace declarations must be transformed.
+                    return visitModuleDeclaration(<ModuleDeclaration>node);
+
+                case SyntaxKind.ImportEqualsDeclaration:
+                    // TypeScript namespace or external module import.
+                    return visitImportEqualsDeclaration(<ImportEqualsDeclaration>node);
+
+                default:
+                    Debug.fail(`Unexpected node kind: ${formatSyntaxKind(node.kind)}.`);
+                    break;
+            }
+        }
+
+        /**
+         * Performs actions that should always occur immediately before visiting a node.
+         *
+         * @param node The node to visit.
+         */
+        function onBeforeVisitNode(node: Node) {
+            currentParent = currentNode;
+            currentNode = node;
+
+            combinedNodeFlags = combineNodeFlags(currentNode, currentParent, combinedNodeFlags);
+
+            switch (node.kind) {
+                case SyntaxKind.SourceFile:
+                case SyntaxKind.CaseBlock:
+                case SyntaxKind.ModuleBlock:
+                case SyntaxKind.Block:
+                    currentScope = <SourceFile | CaseBlock | ModuleBlock | Block>node;
+                    break;
+            }
+        }
+
+        /**
+         * Transforms a class declaration with TypeScript syntax into compatible ES6.
+         *
+         * This function will only be called when one of the following conditions are met:
+         * - The class has decorators.
+         * - The class has property declarations with initializers.
+         * - The class contains a constructor that contains parameters with accessibility modifiers.
+         * - The class is an export in a TypeScript namespace.
+         *
+         * @param node The node to transform.
+         */
+        function visitClassDeclaration(node: ClassDeclaration): NodeArrayNode<Statement> {
+            const staticProperties = getInitializedProperties(node, /*isStatic*/ true);
+            const statements: Statement[] = [];
+            const modifiers = visitNodes(node.modifiers, visitor, isModifier);
+            const heritageClauses = visitNodes(node.heritageClauses, visitor, isHeritageClause);
+            const members = transformClassMembers(node, firstOrUndefined(heritageClauses) !== undefined);
+            let decoratedClassAlias: Identifier;
+
+            // emit name if
+            // - node has a name
+            // - node has static initializers
+            //
+            let name = node.name;
+            if (!name && staticProperties.length > 0) {
+                name = getGeneratedNameForNode(node);
+            }
+
+            if (node.decorators) {
+                // When we emit an ES6 class that has a class decorator, we must tailor the
+                // emit to certain specific cases.
+                //
+                // In the simplest case, we emit the class declaration as a let declaration, and
+                // evaluate decorators after the close of the class body:
+                //
+                //  [Example 1]
+                //  ---------------------------------------------------------------------
+                //  TypeScript                      | Javascript
+                //  ---------------------------------------------------------------------
+                //  @dec                            | let C = class C {
+                //  class C {                       | }
+                //  }                               | C = __decorate([dec], C);
+                //  ---------------------------------------------------------------------
+                //  @dec                            | let C = class C {
+                //  export class C {                | }
+                //  }                               | C = __decorate([dec], C);
+                //                                  | export { C };
+                //  ---------------------------------------------------------------------
+                //
+                // If a class declaration contains a reference to itself *inside* of the class body,
+                // this introduces two bindings to the class: One outside of the class body, and one
+                // inside of the class body. If we apply decorators as in [Example 1] above, there
+                // is the possibility that the decorator `dec` will return a new value for the
+                // constructor, which would result in the binding inside of the class no longer
+                // pointing to the same reference as the binding outside of the class.
+                //
+                // As a result, we must instead rewrite all references to the class *inside* of the
+                // class body to instead point to a local temporary alias for the class:
+                //
+                //  [Example 2]
+                //  ---------------------------------------------------------------------
+                //  TypeScript                      | Javascript
+                //  ---------------------------------------------------------------------
+                //  @dec                            | let C_1;
+                //  class C {                       | let C = C_1 = class C {
+                //    static x() { return C.y; }    |   static x() { return C_1.y; }
+                //    static y = 1;                 | }
+                //  }                               | C.y = 1;
+                //                                  | C = C_1 = __decorate([dec], C);
+                //  ---------------------------------------------------------------------
+                //  @dec                            | let C_1;
+                //  export class C {                | let C = C_1 = class C {
+                //    static x() { return C.y; }    |   static x() { return C_1.y; }
+                //    static y = 1;                 | }
+                //  }                               | C.y = 1;
+                //                                  | C = C_1 = __decorate([dec], C);
+                //                                  | export { C };
+                //  ---------------------------------------------------------------------
+                //
+                // If a class declaration is the default export of a module, we instead emit
+                // the export after the decorated declaration:
+                //
+                //  [Example 3]
+                //  ---------------------------------------------------------------------
+                //  TypeScript                      | Javascript
+                //  ---------------------------------------------------------------------
+                //  @dec                            | let default_1 = class {
+                //  export default class {          | }
+                //  }                               | default_1 = __decorate([dec], default_1);
+                //                                  | export default default_1;
+                //  ---------------------------------------------------------------------
+                //  @dec                            | let C = class C {
+                //  export default class C {        | }
+                //  }                               | C = __decorate([dec], C);
+                //                                  | export default C;
+                //  ---------------------------------------------------------------------
+                //
+                // If the class declaration is the default export and a reference to itself
+                // inside of the class body, we must emit both an alias for the class *and*
+                // move the export after the declaration:
+                //
+                //  [Example 4]
+                //  ---------------------------------------------------------------------
+                //  TypeScript                      | Javascript
+                //  ---------------------------------------------------------------------
+                //  @dec                            | let C_1;
+                //  export default class C {        | let C = C_1 = class C {
+                //    static x() { return C.y; }    |   static x() { return C_1.y; }
+                //    static y = 1;                 | }
+                //  }                               | C.y = 1;
+                //                                  | C = C_1 = __decorate([dec], C);
+                //                                  | export default C;
+                //  ---------------------------------------------------------------------
+                //
+
+                //  class ${name} ${heritageClauses} {
+                //      ${members}
+                //  }
+                let classExpression: Expression = setOriginalNode(
+                    createClassExpression(
+                        name,
+                        heritageClauses,
+                        members,
+                        /*location*/ node
+                    ),
+                    node
+                );
+
+                // Record an alias to avoid class double-binding.
+                if (resolver.getNodeCheckFlags(getOriginalNode(node)) & NodeCheckFlags.ClassWithBodyScopedClassBinding) {
+                    enableExpressionSubstitutionForDecoratedClasses();
+                    decoratedClassAlias = makeUniqueName(node.name ? node.name.text : "default");
+                    decoratedClassAliases[getOriginalNodeId(node)] = decoratedClassAlias;
+
+                    // We emit the class alias as a `let` declaration here so that it has the same
+                    // TDZ as the class.
+
+                    //  let ${decoratedClassAlias};
+                    addNode(statements,
+                        createVariableStatement(
+                            /*modifiers*/ undefined,
+                            createVariableDeclarationList([
+                                createVariableDeclaration(decoratedClassAlias)
+                            ],
+                            /*location*/ undefined,
+                            NodeFlags.Let)
+                        )
+                    );
+
+                    //  ${decoratedClassAlias} = ${classExpression}
+                    classExpression = createAssignment(
+                        cloneNode(decoratedClassAlias),
+                        classExpression,
+                        /*location*/ node);
+                }
+
+                //  let ${name} = ${classExpression};
+                addNode(statements,
+                    createVariableStatement(
+                        /*modifiers*/ undefined,
+                        createVariableDeclarationList([
+                            createVariableDeclaration(
+                                name,
+                                classExpression
+                            )
+                        ],
+                        /*location*/ undefined,
+                        NodeFlags.Let)
+                    )
+                );
+            }
+            else {
+                //  ${modifiers} class ${name} ${heritageClauses} {
+                //      ${members}
+                //  }
+                addNode(statements,
+                    setOriginalNode(
+                        createClassDeclaration(
+                            modifiers,
+                            name,
+                            heritageClauses,
+                            members,
+                            /*location*/ node
+                        ),
+                        node
+                    )
+                );
+            }
+
+            // Emit static property assignment. Because classDeclaration is lexically evaluated,
+            // it is safe to emit static property assignment after classDeclaration
+            // From ES6 specification:
+            //      HasLexicalDeclaration (N) : Determines if the argument identifier has a binding in this environment record that was created using
+            //                                  a lexical declaration such as a LexicalDeclaration or a ClassDeclaration.
+            addNodes(statements, generateInitializedPropertyStatements(node, staticProperties, name));
+
+            // Write any decorators of the node.
+            addNodes(statements, generateClassElementDecorationStatements(node, /*isStatic*/ false));
+            addNodes(statements, generateClassElementDecorationStatements(node, /*isStatic*/ true));
+            addNode(statements, generateConstructorDecorationStatement(node, decoratedClassAlias));
+
+            // If the class is exported as part of a TypeScript namespace, emit the namespace export.
+            // Otherwise, if the class was exported at the top level and was decorated, emit an export
+            // declaration or export default for the class.
+            if (isNamespaceExport(node)) {
+                addNode(statements, createNamespaceExport(name, name));
+            }
+            else if (node.decorators) {
+                if (isDefaultExternalModuleExport(node)) {
+                    addNode(statements, createExportDefault(name));
+                }
+                else if (isNamedExternalModuleExport(node)) {
+                    addNode(statements, createModuleExport(name));
+                }
+            }
+
+            return createNodeArrayNode(statements);
+        }
+
+        /**
+         * Transforms a class expression with TypeScript syntax into compatible ES6.
+         *
+         * This function will only be called when one of the following conditions are met:
+         * - The class has property declarations with initializers.
+         * - The class contains a constructor that contains parameters with accessibility modifiers.
+         *
+         * @param node The node to transform.
+         */
+        function visitClassExpression(node: ClassExpression): Expression {
+            const staticProperties = getInitializedProperties(node, /*isStatic*/ true);
+            const heritageClauses = visitNodes(node.heritageClauses, visitor, isHeritageClause);
+            const members = transformClassMembers(node, heritageClauses !== undefined);
+
+            // emit name if
+            // - node has a name
+            // - node has static initializers
+            //
+            let name = node.name;
+            if (!name && staticProperties.length > 0) {
+                name = getGeneratedNameForNode(node);
+            }
+
+            const classExpression = setOriginalNode(
+                createClassExpression(
+                    name,
+                    heritageClauses,
+                    members,
+                    /*location*/ node
+                ),
+                node
+            );
+
+            if (staticProperties.length > 0) {
+                const expressions: Expression[] = [];
+                const temp = createTempVariable();
+                hoistVariableDeclaration(temp);
+                addNode(expressions, createAssignment(temp, classExpression));
+                addNodes(expressions, generateInitializedPropertyExpressions(node, staticProperties, temp));
+                addNode(expressions, temp);
+                return inlineExpressions(expressions);
+            }
+
+            return classExpression;
+        }
+
+        /**
+         * Transforms the members of a class.
+         *
+         * @param node The current class.
+         * @param hasExtendsClause A value indicating whether the class has an extends clause.
+         */
+        function transformClassMembers(node: ClassDeclaration | ClassExpression, hasExtendsClause: boolean) {
+            const members: ClassElement[] = [];
+            addNode(members, transformConstructor(node, hasExtendsClause));
+            addNodes(members, visitNodes(node.members, classElementVisitor, isClassElement));
+            return members;
+        }
+
+        /**
+         * Transforms (or creates) a constructor for a class.
+         *
+         * @param node The current class.
+         * @param hasExtendsClause A value indicating whether the class has an extends clause.
+         */
+        function transformConstructor(node: ClassDeclaration | ClassExpression, hasExtendsClause: boolean) {
+            // Check if we have property assignment inside class declaration.
+            // If there is a property assignment, we need to emit constructor whether users define it or not
+            // If there is no property assignment, we can omit constructor if users do not define it
+            const hasInstancePropertyWithInitializer = forEach(node.members, isInstanceInitializedProperty);
+            const hasParameterPropertyAssignments = node.transformFlags & TransformFlags.ContainsParameterPropertyAssignments;
+            const constructor = getFirstConstructorWithBody(node);
+
+            // If the class does not contain nodes that require a synthesized constructor,
+            // accept the current constructor if it exists.
+            if (!hasInstancePropertyWithInitializer && !hasParameterPropertyAssignments) {
+                return visitEachChild(constructor, visitor, context);
+            }
+
+            const parameters = transformConstructorParameters(constructor, hasExtendsClause);
+            const body = transformConstructorBody(node, constructor, hasExtendsClause, parameters);
+
+            //  constructor(${parameters}) {
+            //      ${body}
+            //  }
+            return startOnNewLine(
+                setOriginalNode(
+                    createConstructor(
+                        parameters,
+                        body,
+                        /*location*/ constructor
+                    ),
+                    constructor
+                )
+            );
+        }
+
+        /**
+         * Transforms (or creates) the parameters for the constructor of a class with
+         * parameter property assignments or instance property initializers.
+         *
+         * @param constructor The constructor declaration.
+         * @param hasExtendsClause A value indicating whether the class has an extends clause.
+         */
+        function transformConstructorParameters(constructor: ConstructorDeclaration, hasExtendsClause: boolean) {
+            return constructor
+                ? visitNodes(constructor.parameters, visitor, isParameter)
+                : hasExtendsClause ? [createRestParameter(makeUniqueName("args"))] : [];
+        }
+
+        /**
+         * Transforms (or creates) a constructor body for a class with parameter property
+         * assignments or instance property initializers.
+         *
+         * @param node The current class.
+         * @param constructor The current class constructor.
+         * @param hasExtendsClause A value indicating whether the class has an extends clause.
+         * @param parameters The transformed parameters for the constructor.
+         */
+        function transformConstructorBody(node: ClassExpression | ClassDeclaration, constructor: ConstructorDeclaration, hasExtendsClause: boolean, parameters: ParameterDeclaration[]) {
+            let hasSuperCall = false;
+            const statements: Statement[] = [];
+
+            // The body of a constructor is a new lexical environment
+            startLexicalEnvironment();
+
+            if (constructor) {
+                const superCall = visitNode(findInitialSuperCall(constructor), visitor, isStatement);
+                if (superCall) {
+                    // Adds the existing super call as the first line of the constructor.
+                    addNode(statements, superCall);
+                    hasSuperCall = true;
+                }
+
+                // Add parameters with property assignments. Transforms this:
+                //
+                //  constructor (public x, public y) {
+                //  }
+                //
+                // Into this:
+                //
+                //  constructor (x, y) {
+                //      this.x = x;
+                //      this.y = y;
+                //  }
+                //
+                const propertyAssignments = getParametersWithPropertyAssignments(constructor);
+                addNodes(statements, map(propertyAssignments, transformParameterWithPropertyAssignment));
+            }
+            else if (hasExtendsClause) {
+                Debug.assert(parameters.length === 1 && isIdentifier(parameters[0].name));
+
+                // Add a synthetic `super` call:
+                //
+                //  super(...args);
+                //
+                addNode(statements,
+                    createStatement(
+                        createCall(
+                            createSuper(),
+                            [createSpread(<Identifier>parameters[0].name)]
+                        )
+                    )
+                );
+            }
+
+            // Add the property initializers. Transforms this:
+            //
+            //  public x = 1;
+            //
+            // Into this:
+            //
+            //  constructor() {
+            //      this.x = 1;
+            //  }
+            //
+            const properties = getInitializedProperties(node, /*isStatic*/ false);
+            addNodes(statements, generateInitializedPropertyStatements(node, properties, createThis()));
+
+            if (constructor) {
+                // The class already had a constructor, so we should add the existing statements, skipping the initial super call.
+                addNodes(statements, visitNodes(constructor.body.statements, visitor, isStatement, hasSuperCall ? 1 : 0));
+            }
+
+            // End the lexical environment.
+            addNodes(statements, endLexicalEnvironment());
+            return setMultiLine(
+                createBlock(statements, constructor ? constructor.body : undefined),
+                true
+            );
+        }
+
+        /**
+         * Finds the initial super-call for a constructor.
+         *
+         * @param ctor The constructor node.
+         */
+        function findInitialSuperCall(ctor: ConstructorDeclaration): ExpressionStatement {
+            if (ctor.body) {
+                const statements = ctor.body.statements;
+                const statement = firstOrUndefined(statements);
+                if (statement && statement.kind === SyntaxKind.ExpressionStatement) {
+                    const expression = (<ExpressionStatement>statement).expression;
+                    if (expression.kind === SyntaxKind.CallExpression) {
+                        if ((<CallExpression>expression).expression.kind === SyntaxKind.SuperKeyword) {
+                            return <ExpressionStatement>statement;
+                        }
+                    }
+                }
+            }
+
+            return undefined;
+        }
+
+        /**
+         * Gets all parameters of a constructor that should be transformed into property assignments.
+         *
+         * @param node The constructor node.
+         */
+        function getParametersWithPropertyAssignments(node: ConstructorDeclaration): ParameterDeclaration[] {
+            return filter(node.parameters, isParameterWithPropertyAssignment);
+        }
+
+        /**
+         * Determines whether a parameter should be transformed into a property assignment.
+         *
+         * @param parameter The parameter node.
+         */
+        function isParameterWithPropertyAssignment(parameter: ParameterDeclaration) {
+            return parameter.flags & NodeFlags.AccessibilityModifier
+                && isIdentifier(parameter.name);
+        }
+
+        /**
+         * Transforms a parameter into a property assignment statement.
+         *
+         * @param node The parameter declaration.
+         */
+        function transformParameterWithPropertyAssignment(node: ParameterDeclaration) {
+            Debug.assert(isIdentifier(node.name));
+
+            const name = cloneNode(<Identifier>node.name);
+            return startOnNewLine(
+                createStatement(
+                    createAssignment(
+                        createPropertyAccess(createThis(), name),
+                        name
+                    )
+                )
+            );
+        }
+
+        /**
+         * Gets all property declarations with initializers on either the static or instance side of a class.
+         *
+         * @param node The class node.
+         * @param isStatic A value indicating whether to get properties from the static or instance side of the class.
+         */
+        function getInitializedProperties(node: ClassExpression | ClassDeclaration, isStatic: boolean): PropertyDeclaration[] {
+            return filter(node.members, isStatic ? isStaticInitializedProperty : isInstanceInitializedProperty);
+        }
+
+        /**
+         * Gets a value indicating whether a class element is a static property declaration with an initializer.
+         *
+         * @param member The class element node.
+         */
+        function isStaticInitializedProperty(member: ClassElement): member is PropertyDeclaration {
+            return isInitializedProperty(member, /*isStatic*/ true);
+        }
+
+        /**
+         * Gets a value indicating whether a class element is an instance property declaration with an initializer.
+         *
+         * @param member The class element node.
+         */
+        function isInstanceInitializedProperty(member: ClassElement): member is PropertyDeclaration {
+            return isInitializedProperty(member, /*isStatic*/ false);
+        }
+
+        /**
+         * Gets a value indicating whether a class element is either a static or an instance property declaration with an initializer.
+         *
+         * @param member The class element node.
+         * @param isStatic A value indicating whether the member should be a static or instance member.
+         */
+        function isInitializedProperty(member: ClassElement, isStatic: boolean) {
+            return member.kind === SyntaxKind.PropertyDeclaration
+                && isStatic === ((member.flags & NodeFlags.Static) !== 0)
+                && (<PropertyDeclaration>member).initializer !== undefined;
+        }
+
+        /**
+         * Generates assignment statements for property initializers.
+         *
+         * @param node The class node.
+         * @param properties An array of property declarations to transform.
+         * @param receiver The receiver on which each property should be assigned.
+         */
+        function generateInitializedPropertyStatements(node: ClassExpression | ClassDeclaration, properties: PropertyDeclaration[], receiver: LeftHandSideExpression) {
+            const statements: Statement[] = [];
+            for (const property of properties) {
+                statements.push(
+                    createStatement(
+                        transformInitializedProperty(node, property, receiver),
+                        /*location*/ property
+                    )
+                );
+            }
+
+            return statements;
+        }
+
+        /**
+         * Generates assignment expressions for property initializers.
+         *
+         * @param node The class node.
+         * @param properties An array of property declarations to transform.
+         * @param receiver The receiver on which each property should be assigned.
+         */
+        function generateInitializedPropertyExpressions(node: ClassExpression | ClassDeclaration, properties: PropertyDeclaration[], receiver: LeftHandSideExpression) {
+            const expressions: Expression[] = [];
+            for (const property of properties) {
+                expressions.push(transformInitializedProperty(node, property, receiver, /*location*/ property));
+            }
+
+            return expressions;
+        }
+
+        /**
+         * Transforms a property initializer into an assignment statement.
+         *
+         * @param node The class containing the property.
+         * @param property The property declaration.
+         * @param receiver The object receiving the property assignment.
+         */
+        function transformInitializedProperty(node: ClassExpression | ClassDeclaration, property: PropertyDeclaration, receiver: LeftHandSideExpression, location?: TextRange) {
+            const propertyName = visitPropertyNameOfClassElement(property);
+            const initializer = visitNode(property.initializer, visitor, isExpression);
+            return createAssignment(
+                createMemberAccessForPropertyName(receiver, propertyName),
+                initializer,
+                location
+            );
+        }
+
+        /**
+         * Gets either the static or instance members of a class that are decorated, or have
+         * parameters that are decorated.
+         *
+         * @param node The class containing the member.
+         * @param isStatic A value indicating whether to retrieve static or instance members of
+         *                 the class.
+         */
+        function getDecoratedClassElements(node: ClassExpression | ClassDeclaration, isStatic: boolean): ClassElement[] {
+            return filter(node.members, isStatic ? isStaticDecoratedClassElement : isInstanceDecoratedClassElement);
+        }
+
+        /**
+         * Determines whether a class member is a static member of a class that is decorated, or
+         * has parameters that are decorated.
+         *
+         * @param member The class member.
+         */
+        function isStaticDecoratedClassElement(member: ClassElement) {
+            return isDecoratedClassElement(member, /*isStatic*/ true);
+        }
+
+        /**
+         * Determines whether a class member is an instance member of a class that is decorated,
+         * or has parameters that are decorated.
+         *
+         * @param member The class member.
+         */
+        function isInstanceDecoratedClassElement(member: ClassElement) {
+            return isDecoratedClassElement(member, /*isStatic*/ false);
+        }
+
+        /**
+         * Determines whether a class member is either a static or an instance member of a class
+         * that is decorated, or has parameters that are decorated.
+         *
+         * @param member The class member.
+         */
+        function isDecoratedClassElement(member: ClassElement, isStatic: boolean) {
+            return nodeOrChildIsDecorated(member)
+                && isStatic === ((member.flags & NodeFlags.Static) !== 0);
+        }
+
+        /**
+         * A structure describing the decorators for a class element.
+         */
+        interface AllDecorators {
+            decorators: Decorator[];
+            parameters?: Decorator[][];
+        }
+
+        /**
+         * Gets an array of arrays of decorators for the parameters of a function-like node.
+         * The offset into the result array should correspond to the offset of the parameter.
+         *
+         * @param node The function-like node.
+         */
+        function getDecoratorsOfParameters(node: FunctionLikeDeclaration) {
+            let decorators: Decorator[][];
+            if (node) {
+                const parameters = node.parameters;
+                for (let i = 0; i < parameters.length; i++) {
+                    const parameter = parameters[i];
+                    if (decorators || parameter.decorators) {
+                        if (!decorators) {
+                            decorators = new Array(parameters.length);
+                        }
+
+                        decorators[i] = parameter.decorators;
+                    }
+                }
+            }
+
+            return decorators;
+        }
+
+        /**
+         * Gets an AllDecorators object containing the decorators for the class and the decorators for the
+         * parameters of the constructor of the class.
+         *
+         * @param node The class node.
+         */
+        function getAllDecoratorsOfConstructor(node: ClassExpression | ClassDeclaration): AllDecorators {
+            const decorators = node.decorators;
+            const parameters = getDecoratorsOfParameters(getFirstConstructorWithBody(node));
+            if (!decorators && !parameters) {
+                return undefined;
+            }
+
+            return {
+                decorators,
+                parameters
+            };
+        }
+
+        /**
+         * Gets an AllDecorators object containing the decorators for the member and its parameters.
+         *
+         * @param node The class node that contains the member.
+         * @param member The class member.
+         */
+        function getAllDecoratorsOfClassElement(node: ClassExpression | ClassDeclaration, member: ClassElement): AllDecorators {
+            switch (member.kind) {
+                case SyntaxKind.GetAccessor:
+                case SyntaxKind.SetAccessor:
+                    return getAllDecoratorsOfAccessors(node, <AccessorDeclaration>member);
+
+                case SyntaxKind.MethodDeclaration:
+                    return getAllDecoratorsOfMethod(<MethodDeclaration>member);
+
+                case SyntaxKind.PropertyDeclaration:
+                    return getAllDecoratorsOfProperty(<PropertyDeclaration>member);
+
+                default:
+                    return undefined;
+            }
+        }
+
+        /**
+         * Gets an AllDecorators object containing the decorators for the accessor and its parameters.
+         *
+         * @param node The class node that contains the accessor.
+         * @param accessor The class accessor member.
+         */
+        function getAllDecoratorsOfAccessors(node: ClassExpression | ClassDeclaration, accessor: AccessorDeclaration): AllDecorators {
+            if (!accessor.body) {
+                return undefined;
+            }
+
+            const { firstAccessor, secondAccessor, setAccessor } = getAllAccessorDeclarations(node.members, accessor);
+            if (accessor !== firstAccessor) {
+                return undefined;
+            }
+
+            const decorators = firstAccessor.decorators || (secondAccessor && secondAccessor.decorators);
+            const parameters = getDecoratorsOfParameters(setAccessor);
+            if (!decorators && !parameters) {
+                return undefined;
+            }
+
+            return { decorators, parameters };
+        }
+
+        /**
+         * Gets an AllDecorators object containing the decorators for the method and its parameters.
+         *
+         * @param method The class method member.
+         */
+        function getAllDecoratorsOfMethod(method: MethodDeclaration): AllDecorators {
+            if (!method.body) {
+                return undefined;
+            }
+
+            const decorators = method.decorators;
+            const parameters = getDecoratorsOfParameters(method);
+            if (!decorators && !parameters) {
+                return undefined;
+            }
+
+            return { decorators, parameters };
+        }
+
+        /**
+         * Gets an AllDecorators object containing the decorators for the property.
+         *
+         * @param property The class property member.
+         */
+        function getAllDecoratorsOfProperty(property: PropertyDeclaration): AllDecorators {
+            const decorators = property.decorators;
+            if (!decorators) {
+                return undefined;
+
+            }
+
+            return { decorators };
+        }
+
+        /**
+         * Transforms all of the decorators for a declaration into an array of expressions.
+         *
+         * @param node The declaration node.
+         * @param allDecorators An object containing all of the decorators for the declaration.
+         */
+        function transformAllDecoratorsOfDeclaration(node: Declaration, allDecorators: AllDecorators) {
+            if (!allDecorators) {
+                return undefined;
+            }
+
+            const decoratorExpressions: Expression[] = [];
+            addNodes(decoratorExpressions, map(allDecorators.decorators, transformDecorator));
+            addNodes(decoratorExpressions, flatMap(allDecorators.parameters, transformDecoratorsOfParameter));
+            addTypeMetadata(node, decoratorExpressions);
+            return decoratorExpressions;
+        }
+
+        /**
+         * Generates statements used to apply decorators to either the static or instance members
+         * of a class.
+         *
+         * @param node The class node.
+         * @param isStatic A value indicating whether to generate statements for static or
+         *                 instance members.
+         */
+        function generateClassElementDecorationStatements(node: ClassDeclaration, isStatic: boolean) {
+            return map(generateClassElementDecorationExpressions(node, isStatic), expressionToStatement);
+        }
+
+        /**
+         * Generates expressions used to apply decorators to either the static or instance members
+         * of a class.
+         *
+         * @param node The class node.
+         * @param isStatic A value indicating whether to generate expressions for static or
+         *                 instance members.
+         */
+        function generateClassElementDecorationExpressions(node: ClassExpression | ClassDeclaration, isStatic: boolean) {
+            const members = getDecoratedClassElements(node, isStatic);
+            let expressions: Expression[];
+            for (const member of members) {
+                const expression = generateClassElementDecorationExpression(node, member);
+                if (expression) {
+                    if (!expressions) {
+                        expressions = [expression];
+                    }
+                    else {
+                        expressions.push(expression);
+                    }
+                }
+            }
+            return expressions;
+        }
+
+        /**
+         * Generates an expression used to evaluate class element decorators at runtime.
+         *
+         * @param node The class node that contains the member.
+         * @param member The class member.
+         */
+        function generateClassElementDecorationExpression(node: ClassExpression | ClassDeclaration, member: ClassElement) {
+            const allDecorators = getAllDecoratorsOfClassElement(node, member);
+            const decoratorExpressions = transformAllDecoratorsOfDeclaration(member, allDecorators);
+            if (!decoratorExpressions) {
+                return undefined;
+            }
+
+            // Emit the call to __decorate. Given the following:
+            //
+            //   class C {
+            //     @dec method(@dec2 x) {}
+            //     @dec get accessor() {}
+            //     @dec prop;
+            //   }
+            //
+            // The emit for a method is:
+            //
+            //   __decorate([
+            //       dec,
+            //       __param(0, dec2),
+            //       __metadata("design:type", Function),
+            //       __metadata("design:paramtypes", [Object]),
+            //       __metadata("design:returntype", void 0)
+            //   ], C.prototype, "method", undefined);
+            //
+            // The emit for an accessor is:
+            //
+            //   __decorate([
+            //       dec
+            //   ], C.prototype, "accessor", undefined);
+            //
+            // The emit for a property is:
+            //
+            //   __decorate([
+            //       dec
+            //   ], C.prototype, "prop");
+            //
+
+            const prefix = getClassMemberPrefix(node, member);
+            const memberName = getExpressionForPropertyName(member);
+            const descriptor = languageVersion > ScriptTarget.ES3
+                ? member.kind === SyntaxKind.PropertyDeclaration
+                    // We emit `void 0` here to indicate to `__decorate` that it can invoke `Object.defineProperty` directly, but that it
+                    // should not invoke `Object.getOwnPropertyDescriptor`.
+                    ? createVoidZero()
+
+                    // We emit `null` here to indicate to `__decorate` that it can invoke `Object.getOwnPropertyDescriptor` directly.
+                    // We have this extra argument here so that we can inject an explicit property descriptor at a later date.
+                    : createNull()
+                : undefined;
+
+            return createDecorateHelper(
+                decoratorExpressions,
+                prefix,
+                memberName,
+                descriptor
+            );
+        }
+
+        /**
+         * Generates a __decorate helper call for a class constructor.
+         *
+         * @param node The class node.
+         */
+        function generateConstructorDecorationStatement(node: ClassDeclaration, decoratedClassAlias: Identifier) {
+            const expression = generateConstructorDecorationExpression(node, decoratedClassAlias);
+            return expression ? createStatement(expression) : undefined;
+        }
+
+        /**
+         * Generates a __decorate helper call for a class constructor.
+         *
+         * @param node The class node.
+         */
+        function generateConstructorDecorationExpression(node: ClassExpression | ClassDeclaration, decoratedClassAlias: Identifier) {
+            const allDecorators = getAllDecoratorsOfConstructor(node);
+            const decoratorExpressions = transformAllDecoratorsOfDeclaration(node, allDecorators);
+            if (!decoratorExpressions) {
+                return undefined;
+            }
+
+            // Emit the call to __decorate. Given the class:
+            //
+            //   @dec
+            //   class C {
+            //   }
+            //
+            // The emit for the class is:
+            //
+            //   C = __decorate([dec], C);
+            //
+
+            const expression = createAssignment(
+                getDeclarationName(node),
+                createDecorateHelper(
+                    decoratorExpressions,
+                    getDeclarationName(node)
+                )
+            );
+
+            return decoratedClassAlias
+                ? createAssignment(decoratedClassAlias, expression)
+                : expression;
+        }
+
+        /**
+         * Transforms a decorator into an expression.
+         *
+         * @param decorator The decorator node.
+         */
+        function transformDecorator(decorator: Decorator) {
+            return visitNode(decorator.expression, visitor, isExpression);
+        }
+
+        /**
+         * Transforms the decorators of a parameter.
+         *
+         * @param decorators The decorators for the parameter at the provided offset.
+         * @param parameterOffset The offset of the parameter.
+         */
+        function transformDecoratorsOfParameter(decorators: Decorator[], parameterOffset: number) {
+            let expressions: Expression[];
+            if (decorators) {
+                expressions = [];
+                for (const decorator of decorators) {
+                    expressions.push(createParamHelper(transformDecorator(decorator), parameterOffset));
+                }
+            }
+
+            return expressions;
+        }
+
+        /**
+         * Adds optional type metadata for a declaration.
+         *
+         * @param node The declaration node.
+         * @param decoratorExpressions The destination array to which to add new decorator expressions.
+         */
+        function addTypeMetadata(node: Declaration, decoratorExpressions: Expression[]) {
+            if (compilerOptions.emitDecoratorMetadata) {
+                if (shouldAddTypeMetadata(node)) {
+                    decoratorExpressions.push(createMetadataHelper("design:type", serializeTypeOfNode(node), /*defer*/ true));
+                }
+                if (shouldAddParamTypesMetadata(node)) {
+                    decoratorExpressions.push(createMetadataHelper("design:paramtypes", serializeParameterTypesOfNode(node), /*defer*/ true));
+                }
+                if (shouldAddReturnTypeMetadata(node)) {
+                    decoratorExpressions.push(createMetadataHelper("design:returntype", serializeReturnTypeOfNode(node), /*defer*/ true));
+                }
+            }
+        }
+
+        /**
+         * Determines whether to emit the "design:type" metadata based on the node's kind.
+         * The caller should have already tested whether the node has decorators and whether the
+         * emitDecoratorMetadata compiler option is set.
+         *
+         * @param node The node to test.
+         */
+        function shouldAddTypeMetadata(node: Declaration): boolean {
+            const kind = node.kind;
+            return kind === SyntaxKind.MethodDeclaration
+                || kind === SyntaxKind.GetAccessor
+                || kind === SyntaxKind.SetAccessor
+                || kind === SyntaxKind.PropertyDeclaration;
+        }
+
+        /**
+         * Determines whether to emit the "design:returntype" metadata based on the node's kind.
+         * The caller should have already tested whether the node has decorators and whether the
+         * emitDecoratorMetadata compiler option is set.
+         *
+         * @param node The node to test.
+         */
+        function shouldAddReturnTypeMetadata(node: Declaration): boolean {
+            return node.kind === SyntaxKind.MethodDeclaration;
+        }
+
+        /**
+         * Determines whether to emit the "design:paramtypes" metadata based on the node's kind.
+         * The caller should have already tested whether the node has decorators and whether the
+         * emitDecoratorMetadata compiler option is set.
+         *
+         * @param node The node to test.
+         */
+        function shouldAddParamTypesMetadata(node: Declaration): boolean {
+            const kind = node.kind;
+            return kind === SyntaxKind.ClassDeclaration
+                || kind === SyntaxKind.ClassExpression
+                || kind === SyntaxKind.MethodDeclaration
+                || kind === SyntaxKind.GetAccessor
+                || kind === SyntaxKind.SetAccessor;
+        }
+
+        /**
+         * Serializes the type of a node for use with decorator type metadata.
+         *
+         * @param node The node that should have its type serialized.
+         */
+        function serializeTypeOfNode(node: Node): Expression {
+            switch (node.kind) {
+                case SyntaxKind.PropertyDeclaration:
+                case SyntaxKind.Parameter:
+                case SyntaxKind.GetAccessor:
+                    return serializeTypeNode((<PropertyDeclaration | ParameterDeclaration | GetAccessorDeclaration>node).type);
+                case SyntaxKind.SetAccessor:
+                    return serializeTypeNode(getSetAccessorTypeAnnotationNode(<SetAccessorDeclaration>node));
+                case SyntaxKind.ClassDeclaration:
+                case SyntaxKind.ClassExpression:
+                case SyntaxKind.MethodDeclaration:
+                    return createIdentifier("Function");
+                default:
+                    return createVoidZero();
+            }
+        }
+
+        /**
+         * Gets the most likely element type for a TypeNode. This is not an exhaustive test
+         * as it assumes a rest argument can only be an array type (either T[], or Array<T>).
+         *
+         * @param node The type node.
+         */
+        function getRestParameterElementType(node: TypeNode) {
+            if (node.kind === SyntaxKind.ArrayType) {
+                return (<ArrayTypeNode>node).elementType;
+            }
+            else if (node.kind === SyntaxKind.TypeReference) {
+                return singleOrUndefined((<TypeReferenceNode>node).typeArguments);
+            }
+            else {
+                return undefined;
+            }
+        }
+
+        /**
+         * Serializes the types of the parameters of a node for use with decorator type metadata.
+         *
+         * @param node The node that should have its parameter types serialized.
+         */
+        function serializeParameterTypesOfNode(node: Node): Expression {
+            const valueDeclaration =
+                isClassLike(node)
+                    ? getFirstConstructorWithBody(node)
+                    : isFunctionLike(node) && nodeIsPresent(node.body)
+                        ? node
+                        : undefined;
+
+            const expressions: Expression[] = [];
+            if (valueDeclaration) {
+                for (const parameter of valueDeclaration.parameters) {
+                    if (parameter.dotDotDotToken) {
+                        expressions.push(serializeTypeNode(getRestParameterElementType(parameter.type)));
+                    }
+                    else {
+                        expressions.push(serializeTypeOfNode(parameter));
+                    }
+                }
+            }
+
+            return createArrayLiteral(expressions);
+        }
+
+        /**
+         * Serializes the return type of a node for use with decorator type metadata.
+         *
+         * @param node The node that should have its return type serialized.
+         */
+        function serializeReturnTypeOfNode(node: Node): Expression {
+            if (isFunctionLike(node)) {
+                return serializeTypeNode(node.type);
+            }
+
+            return undefined;
+        }
+
+        /**
+         * Serializes a type node for use with decorator type metadata.
+         *
+         * Types are serialized in the following fashion:
+         * - Void types point to "undefined" (e.g. "void 0")
+         * - Function and Constructor types point to the global "Function" constructor.
+         * - Interface types with a call or construct signature types point to the global
+         *   "Function" constructor.
+         * - Array and Tuple types point to the global "Array" constructor.
+         * - Type predicates and booleans point to the global "Boolean" constructor.
+         * - String literal types and strings point to the global "String" constructor.
+         * - Enum and number types point to the global "Number" constructor.
+         * - Symbol types point to the global "Symbol" constructor.
+         * - Type references to classes (or class-like variables) point to the constructor for the class.
+         * - Anything else points to the global "Object" constructor.
+         *
+         * @param node The type node to serialize.
+         */
+        function serializeTypeNode(node: TypeNode): Expression {
+            if (node === undefined) {
+                return createIdentifier("Object");
+            }
+
+            switch (node.kind) {
+                case SyntaxKind.VoidKeyword:
+                    return createVoidZero();
+
+                case SyntaxKind.ParenthesizedType:
+                    return serializeTypeNode((<ParenthesizedTypeNode>node).type);
+
+                case SyntaxKind.FunctionType:
+                case SyntaxKind.ConstructorType:
+                    return createIdentifier("Function");
+
+                case SyntaxKind.ArrayType:
+                case SyntaxKind.TupleType:
+                    return createIdentifier("Array");
+
+                case SyntaxKind.TypePredicate:
+                case SyntaxKind.BooleanKeyword:
+                    return createIdentifier("Boolean");
+
+                case SyntaxKind.StringKeyword:
+                case SyntaxKind.StringLiteral:
+                    return createIdentifier("String");
+
+                case SyntaxKind.NumberKeyword:
+                    return createIdentifier("Number");
+
+                case SyntaxKind.SymbolKeyword:
+                    return languageVersion < ScriptTarget.ES6
+                        ? getGlobalSymbolNameWithFallback()
+                        : createIdentifier("Symbol");
+
+                case SyntaxKind.TypeReference:
+                    return serializeTypeReferenceNode(<TypeReferenceNode>node);
+
+                case SyntaxKind.TypeQuery:
+                case SyntaxKind.TypeLiteral:
+                case SyntaxKind.UnionType:
+                case SyntaxKind.IntersectionType:
+                case SyntaxKind.AnyKeyword:
+                    break;
+
+                default:
+                    Debug.fail(`Unexpected node kind: ${formatSyntaxKind(node.kind)}.`);
+                    break;
+            }
+
+            return createIdentifier("Object");
+        }
+
+        /**
+         * Serializes a TypeReferenceNode to an appropriate JS constructor value for use with
+         * decorator type metadata.
+         *
+         * @param node The type reference node.
+         */
+        function serializeTypeReferenceNode(node: TypeReferenceNode) {
+            // Clone the type name and parent it to a location outside of the current declaration.
+            const typeName = cloneEntityName(node.typeName, currentScope);
+            switch (resolver.getTypeReferenceSerializationKind(typeName)) {
+                case TypeReferenceSerializationKind.Unknown:
+                    const serialized = serializeEntityNameAsExpression(typeName, /*useFallback*/ true);
+                    const temp = createTempVariable();
+                    hoistVariableDeclaration(temp);
+                    return createLogicalOr(
+                        createLogicalAnd(
+                            createStrictEquality(
+                                createTypeOf(
+                                    createAssignment(temp, serialized)
+                                ),
+                                createLiteral("function")
+                            ),
+                            temp
+                        ),
+                        createIdentifier("Object")
+                    );
+
+                case TypeReferenceSerializationKind.TypeWithConstructSignatureAndValue:
+                    return serializeEntityNameAsExpression(typeName, /*useFallback*/ false);
+
+                case TypeReferenceSerializationKind.VoidType:
+                    return createVoidZero();
+
+                case TypeReferenceSerializationKind.BooleanType:
+                    return createIdentifier("Boolean");
+
+                case TypeReferenceSerializationKind.NumberLikeType:
+                    return createIdentifier("Number");
+
+                case TypeReferenceSerializationKind.StringLikeType:
+                    return createIdentifier("String");
+
+                case TypeReferenceSerializationKind.ArrayLikeType:
+                    return createIdentifier("Array");
+
+                case TypeReferenceSerializationKind.ESSymbolType:
+                    return languageVersion < ScriptTarget.ES6
+                        ? getGlobalSymbolNameWithFallback()
+                        : createIdentifier("Symbol");
+
+                case TypeReferenceSerializationKind.TypeWithCallSignature:
+                    return createIdentifier("Function");
+
+                case TypeReferenceSerializationKind.ObjectType:
+                default:
+                    return createIdentifier("Object");
+            }
+        }
+
+        /**
+         * Serializes an entity name as an expression for decorator type metadata.
+         *
+         * @param node The entity name to serialize.
+         * @param useFallback A value indicating whether to use logical operators to test for the
+         *                    entity name at runtime.
+         */
+        function serializeEntityNameAsExpression(node: EntityName, useFallback: boolean): Expression {
+            switch (node.kind) {
+                case SyntaxKind.Identifier:
+                    if (useFallback) {
+                        return createLogicalAnd(
+                            createStrictInequality(
+                                createTypeOf(<Identifier>node),
+                                createLiteral("undefined")
+                            ),
+                            <Identifier>node
+                        );
+                    }
+
+                    return <Identifier>node;
+
+                case SyntaxKind.QualifiedName:
+                    return serializeQualifiedNameAsExpression(<QualifiedName>node, useFallback);
+            }
+        }
+
+        /**
+         * Serializes an qualified name as an expression for decorator type metadata.
+         *
+         * @param node The qualified name to serialize.
+         * @param useFallback A value indicating whether to use logical operators to test for the
+         *                    qualified name at runtime.
+         */
+        function serializeQualifiedNameAsExpression(node: QualifiedName, useFallback: boolean): Expression {
+            let left: Expression;
+            if (node.left.kind === SyntaxKind.Identifier) {
+                left = serializeEntityNameAsExpression(node.left, useFallback);
+            }
+            else if (useFallback) {
+                const temp = createTempVariable();
+                hoistVariableDeclaration(temp);
+                left = createLogicalAnd(
+                    createAssignment(
+                        temp,
+                        serializeEntityNameAsExpression(node.left, /*useFallback*/ true)
+                    ),
+                    temp
+                );
+            }
+            else {
+                left = serializeEntityNameAsExpression(node.left, /*useFallback*/ false);
+            }
+
+            return createPropertyAccess(left, node.right);
+        }
+
+        /**
+         * Gets an expression that points to the global "Symbol" constructor at runtime if it is
+         * available.
+         */
+        function getGlobalSymbolNameWithFallback(): Expression {
+            return createConditional(
+                createStrictEquality(
+                    createTypeOf(createIdentifier("Symbol")),
+                    createLiteral("function")
+                ),
+                createIdentifier("Symbol"),
+                createIdentifier("Object")
+            );
+        }
+
+        /**
+         * Gets an expression that represents a property name. For a computed property, a
+         * name is generated for the node.
+         *
+         * @param member The member whose name should be converted into an expression.
+         */
+        function getExpressionForPropertyName(member: ClassElement | EnumMember): Expression {
+            const name = member.name;
+            if (isComputedPropertyName(name)) {
+                return getGeneratedNameForNode(name);
+            }
+            else if (isIdentifier(name)) {
+                return createLiteral(name.text);
+            }
+            else {
+                return getSynthesizedNode(name);
+            }
+        }
+
+        /**
+         * Visits the property name of a class element, for use when emitting property
+         * initializers. For a computed property on a node with decorators, a temporary
+         * value is stored for later use.
+         *
+         * @param member The member whose name should be visited.
+         */
+        function visitPropertyNameOfClassElement(member: ClassElement): PropertyName {
+            const name = member.name;
+            if (isComputedPropertyName(name)) {
+                let expression = visitNode(name.expression, visitor, isExpression);
+                if (member.decorators) {
+                    const generatedName = getGeneratedNameForNode(name);
+                    hoistVariableDeclaration(generatedName);
+                    expression = createAssignment(generatedName, expression);
+                }
+
+                return setOriginalNode(
+                    createComputedPropertyName(expression, /*location*/ name),
+                    name
+                );
+            }
+            else {
+                return setOriginalNode(
+                    cloneNode(name),
+                    name
+                );
+            }
+        }
+
+        /**
+         * Transforms a HeritageClause with TypeScript syntax.
+         *
+         * This function will only be called when one of the following conditions are met:
+         * - The node is a non-`extends` heritage clause that should be elided.
+         * - The node is an `extends` heritage clause that should be visited, but only allow a single type.
+         *
+         * @param node The HeritageClause to transform.
+         */
+        function visitHeritageClause(node: HeritageClause): HeritageClause {
+            if (node.token === SyntaxKind.ExtendsKeyword) {
+                const types = visitNodes(node.types, visitor, isExpressionWithTypeArguments, 0, 1);
+                return createHeritageClause(
+                    SyntaxKind.ExtendsKeyword,
+                    types,
+                    node
+                );
+            }
+
+            return undefined;
+        }
+
+        /**
+         * Transforms an ExpressionWithTypeArguments with TypeScript syntax.
+         *
+         * This function will only be called when one of the following conditions are met:
+         * - The node contains type arguments that should be elided.
+         *
+         * @param node The ExpressionWithTypeArguments to transform.
+         */
+        function visitExpressionWithTypeArguments(node: ExpressionWithTypeArguments): ExpressionWithTypeArguments {
+            const expression = visitNode(node.expression, visitor, isLeftHandSideExpression);
+            return createExpressionWithTypeArguments(
+                expression,
+                node
+            );
+        }
+
+        /**
+         * Visits a method declaration of a class.
+         *
+         * This function will be called when one of the following conditions are met:
+         * - The node is an overload
+         * - The node is marked as abstract
+         * - The node is marked as async
+         * - The node has both a decorator and a computed property name
+         *
+         * @param node The method node.
+         */
+        function visitMethodDeclaration(node: MethodDeclaration) {
+            if (shouldElideFunctionLikeDeclaration(node)) {
+                return undefined;
+            }
+
+            return createMethod(
+                visitNodes(node.modifiers, visitor, isModifier),
+                visitPropertyNameOfClassElement(node),
+                visitNodes(node.parameters, visitor, isParameter),
+                transformFunctionBody(node),
+                node
+            );
+        }
+
+        /**
+         * Visits a get accessor declaration of a class.
+         *
+         * This function will be called when one of the following conditions are met:
+         * - The node is marked as abstract
+         * - The node has both a decorator and a computed property name
+         *
+         * @param node The get accessor node.
+         */
+        function visitGetAccessor(node: GetAccessorDeclaration) {
+            if (shouldElideFunctionLikeDeclaration(node)) {
+                return undefined;
+            }
+
+            return createGetAccessor(
+                visitNodes(node.modifiers, visitor, isModifier),
+                visitPropertyNameOfClassElement(node),
+                visitEachChild(node.body, visitor, context),
+                node
+            );
+        }
+
+        /**
+         * Visits a set accessor declaration of a class.
+         *
+         * This function will be called when one of the following conditions are met:
+         * - The node is marked as abstract
+         * - The node has both a decorator and a computed property name
+         *
+         * @param node The set accessor node.
+         */
+        function visitSetAccessor(node: SetAccessorDeclaration) {
+            if (shouldElideFunctionLikeDeclaration(node)) {
+                return undefined;
+            }
+
+            return createSetAccessor(
+                visitNodes(node.modifiers, visitor, isModifier),
+                visitPropertyNameOfClassElement(node),
+                visitNode(firstOrUndefined(node.parameters), visitor, isParameter),
+                visitEachChild(node.body, visitor, context),
+                node
+            );
+        }
+
+        /**
+         * Visits a function declaration.
+         *
+         * This function will be called when one of the following conditions are met:
+         * - The node is an overload
+         * - The node is marked async
+         * - The node is exported from a TypeScript namespace
+         *
+         * @param node The function node.
+         */
+        function visitFunctionDeclaration(node: FunctionDeclaration): OneOrMany<Statement> {
+            if (shouldElideFunctionLikeDeclaration(node)) {
+                return undefined;
+            }
+
+            const func = createFunctionDeclaration(
+                visitNodes(node.modifiers, visitor, isModifier),
+                node.asteriskToken,
+                node.name,
+                visitNodes(node.parameters, visitor, isParameter),
+                transformFunctionBody(node),
+                node
+            );
+
+            if (isNamespaceExport(node)) {
+                return createNodeArrayNode([
+                    func,
+                    createNamespaceExport(getSynthesizedNode(node.name), getSynthesizedNode(node.name))
+                ]);
+            }
+
+            return func;
+        }
+
+        /**
+         * Visits a function expression node.
+         *
+         * This function will be called when one of the following conditions are met:
+         * - The node is marked async
+         *
+         * @param node The function expression node.
+         */
+        function visitFunctionExpression(node: FunctionExpression) {
+            return createFunctionExpression(
+                node.asteriskToken,
+                node.name,
+                visitNodes(node.parameters, visitor, isParameter),
+                transformFunctionBody(node),
+                node
+            );
+        }
+
+        /**
+         * Determines whether a function-like declaration should be elided. A declaration should
+         * be elided if it is an overload, is abstract, or is an ambient declaration.
+         *
+         * @param node The declaration node.
+         */
+        function shouldElideFunctionLikeDeclaration(node: FunctionLikeDeclaration) {
+            return node.body === undefined
+                || node.flags & (NodeFlags.Abstract | NodeFlags.Ambient);
+        }
+
+        /**
+         * @remarks
+         * This function will be called when one of the following conditions are met:
+         * - The node is marked async
+         */
+        function visitArrowFunction(node: ArrowFunction) {
+            return createArrowFunction(
+                visitNodes(node.parameters, visitor, isParameter),
+                transformConciseBody(node),
+                node
+            );
+        }
+
+        function transformFunctionBody(node: MethodDeclaration | AccessorDeclaration | FunctionDeclaration | FunctionExpression): FunctionBody {
+            if (isAsyncFunctionLike(node)) {
+                return <FunctionBody>transformAsyncFunctionBody(node);
+            }
+
+            return transformFunctionBodyWorker(node.body);
+        }
+
+        function transformFunctionBodyWorker(body: Block) {
+            const savedCurrentScope = currentScope;
+            currentScope = body;
+            startLexicalEnvironment();
+            const visited = visitEachChild(body, visitor, context);
+            const declarations = endLexicalEnvironment();
+            currentScope = savedCurrentScope;
+            return mergeFunctionBodyLexicalEnvironment(visited, declarations);
+        }
+
+        function transformConciseBody(node: ArrowFunction): ConciseBody {
+            if (isAsyncFunctionLike(node)) {
+                return transformAsyncFunctionBody(node);
+            }
+
+            return transformConciseBodyWorker(node.body, /*forceBlockFunctionBody*/ false);
+        }
+
+        function transformConciseBodyWorker(body: Block | Expression, forceBlockFunctionBody: boolean) {
+            if (isBlock(body)) {
+                return transformFunctionBodyWorker(body);
+            }
+            else {
+                startLexicalEnvironment();
+                const visited: Expression | Block = visitNode(body, visitor, isConciseBody);
+                const declarations = endLexicalEnvironment();
+                const merged = mergeConciseBodyLexicalEnvironment(visited, declarations);
+                if (forceBlockFunctionBody && !isBlock(merged)) {
+                    return createBlock([
+                        createReturn(<Expression>merged)
+                    ]);
+                }
+                else {
+                    return merged;
+                }
+            }
+        }
+
+        function transformAsyncFunctionBody(node: FunctionLikeDeclaration): ConciseBody | FunctionBody {
+            const promiseConstructor = getEntityNameFromTypeNode(node.type);
+            const isArrowFunction = node.kind === SyntaxKind.ArrowFunction;
+            const hasLexicalArguments = (resolver.getNodeCheckFlags(node) & NodeCheckFlags.CaptureArguments) !== 0;
+
+            // An async function is emit as an outer function that calls an inner
+            // generator function. To preserve lexical bindings, we pass the current
+            // `this` and `arguments` objects to `__awaiter`. The generator function
+            // passed to `__awaiter` is executed inside of the callback to the
+            // promise constructor.
+            //
+            // The emit for an async arrow without a lexical `arguments` binding might be:
+            //
+            //  // input
+            //  let a = async (b) => { await b; }
+            //
+            //  // output
+            //  let a = (b) => __awaiter(this, void 0, void 0, function* () {
+            //      yield b;
+            //  });
+            //
+            // The emit for an async arrow with a lexical `arguments` binding might be:
+            //
+            //  // input
+            //  let a = async (b) => { await arguments[0]; }
+            //
+            //  // output
+            //  let a = (b) => __awaiter(this, arguments, void 0, function* (arguments) {
+            //      yield arguments[0];
+            //  });
+            //
+            // The emit for an async function expression without a lexical `arguments` binding
+            // might be:
+            //
+            //  // input
+            //  let a = async function (b) {
+            //      await b;
+            //  }
+            //
+            //  // output
+            //  let a = function (b) {
+            //      return __awaiter(this, void 0, void 0, function* () {
+            //          yield b;
+            //      });
+            //  }
+            //
+            // The emit for an async function expression with a lexical `arguments` binding
+            // might be:
+            //
+            //  // input
+            //  let a = async function (b) {
+            //      await arguments[0];
+            //  }
+            //
+            //  // output
+            //  let a = function (b) {
+            //      return __awaiter(this, arguments, void 0, function* (_arguments) {
+            //          yield _arguments[0];
+            //      });
+            //  }
+            //
+            // The emit for an async function expression with a lexical `arguments` binding
+            // and a return type annotation might be:
+            //
+            //  // input
+            //  let a = async function (b): MyPromise<any> {
+            //      await arguments[0];
+            //  }
+            //
+            //  // output
+            //  let a = function (b) {
+            //      return __awaiter(this, arguments, MyPromise, function* (_arguments) {
+            //          yield _arguments[0];
+            //      });
+            //  }
+            //
+
+            if (!isArrowFunction) {
+                const statements: Statement[] = [];
+
+                addNode(statements,
+                    createReturn(
+                        createAwaiterHelper(
+                            hasLexicalArguments,
+                            promiseConstructor,
+                            transformFunctionBodyWorker(<Block>node.body)
+                        )
+                    )
+                );
+
+                const block = createBlock(statements, /*location*/ node.body);
+
+                // Minor optimization, emit `_super` helper to capture `super` access in an arrow.
+                // This step isn't needed if we eventually transform this to ES5.
+                if (languageVersion >= ScriptTarget.ES6) {
+                    if (resolver.getNodeCheckFlags(node) & NodeCheckFlags.AsyncMethodWithSuperBinding) {
+                        enableExpressionSubstitutionForAsyncMethodsWithSuper();
+                        setNodeEmitFlags(block, NodeEmitFlags.EmitAdvancedSuperHelper);
+                    }
+                    else if (resolver.getNodeCheckFlags(node) & NodeCheckFlags.AsyncMethodWithSuper) {
+                        enableExpressionSubstitutionForAsyncMethodsWithSuper();
+                        setNodeEmitFlags(block, NodeEmitFlags.EmitSuperHelper);
+                    }
+                }
+
+                return block;
+            }
+            else {
+                return createAwaiterHelper(
+                    hasLexicalArguments,
+                    promiseConstructor,
+                    <Block>transformConciseBodyWorker(node.body, /*forceBlockFunctionBody*/ true)
+                );
+            }
+        }
+
+        /**
+         * Visits a parameter declaration node.
+         *
+         * This function will be called when one of the following conditions are met:
+         * - The node has an accessibility modifier.
+         *
+         * @param node The parameter declaration node.
+         */
+        function visitParameter(node: ParameterDeclaration) {
+            Debug.assert(!node.dotDotDotToken);
+            return createParameter(
+                visitNode(node.name, visitor, isBindingName),
+                visitNode(node.initializer, visitor, isExpression)
+            );
+        }
+
+        /**
+         * Visits a variable statement in a namespace.
+         *
+         * This function will be called when one of the following conditions are met:
+         * - The node is exported from a TypeScript namespace.
+         */
+        function visitVariableStatement(node: VariableStatement) {
+            Debug.assert(isNamespaceExport(node));
+
+            const variables = getInitializedVariables(node.declarationList);
+            if (variables.length === 0) {
+                // elide statement if there are no initialized variables.
+                return undefined;
+            }
+
+            return createStatement(
+                inlineExpressions(
+                    map(variables, transformInitializedVariable)
+                ),
+                /*location*/ node
+            );
+        }
+
+        function getInitializedVariables(node: VariableDeclarationList) {
+            return filter(node.declarations, isInitializedVariable);
+        }
+
+        function isInitializedVariable(node: VariableDeclaration) {
+            return node.initializer !== undefined;
+        }
+
+        function transformInitializedVariable(node: VariableDeclaration): Expression {
+            const name = node.name;
+            if (isBindingPattern(name)) {
+                return flattenVariableDestructuringToExpression(
+                    node,
+                    hoistVariableDeclaration,
+                    getNamespaceMemberName,
+                    visitor
+                );
+            }
+            else {
+                return createAssignment(
+                    getNamespaceMemberName(name),
+                    visitNode(node.initializer, visitor, isExpression)
+                );
+            }
+        }
+
+        /**
+         * Visits an enum declaration.
+         *
+         * This function will be called any time a TypeScript enum is encountered.
+         *
+         * @param node The enum declaration node.
+         */
+        function visitEnumDeclaration(node: EnumDeclaration) {
+            if (shouldElideEnumDeclaration(node)) {
+                return undefined;
+            }
+
+            const savedCurrentNamespaceLocalName = currentNamespaceLocalName;
+            const modifiers = visitNodes(node.modifiers, visitor, isModifier);
+            const statements: Statement[] = [];
+
+            let location: TextRange = node;
+            if (!isNamespaceExport(node)) {
+                addNode(statements,
+                    createVariableStatement(
+                        modifiers,
+                        createVariableDeclarationList([
+                            createVariableDeclaration(node.name)
+                        ]),
+                        location
+                    )
+                );
+                location = undefined;
+            }
+
+            const name = isNamespaceExport(node)
+                ? getNamespaceMemberName(node.name)
+                : getSynthesizedNode(node.name);
+
+            currentNamespaceLocalName = getGeneratedNameForNode(node);
+            addNode(statements,
+                 createStatement(
+                     createCall(
+                        createParen(
+                            createFunctionExpression(
+                                /*asteriskToken*/ undefined,
+                                /*name*/ undefined,
+                                [createParameter(currentNamespaceLocalName)],
+                                transformEnumBody(node)
+                            )
+                        ),
+                        [createLogicalOr(
+                            name,
+                            createAssignment(
+                                name,
+                                createObjectLiteral()
+                            )
+                        )]
+                     ),
+                    location
+                )
+            );
+
+            if (isNamespaceExport(node)) {
+                addNode(statements,
+                    createVariableStatement(
+                        /*modifiers*/ undefined,
+                        createVariableDeclarationList([
+                            createVariableDeclaration(node.name, name)
+                        ]),
+                        location
+                    )
+                );
+            }
+
+            currentNamespaceLocalName = savedCurrentNamespaceLocalName;
+            return createNodeArrayNode(statements);
+        }
+
+        /**
+         * Transforms the body of an enum declaration.
+         *
+         * @param node The enum declaration node.
+         */
+        function transformEnumBody(node: EnumDeclaration): Block {
+            const statements: Statement[] = [];
+            startLexicalEnvironment();
+            addNodes(statements, map(node.members, transformEnumMember));
+            addNodes(statements, endLexicalEnvironment());
+            return createBlock(statements);
+        }
+
+        /**
+         * Transforms an enum member into a statement.
+         *
+         * @param member The enum member node.
+         */
+        function transformEnumMember(member: EnumMember) {
+            const name = getExpressionForPropertyName(member);
+            return createStatement(
+                createAssignment(
+                    createElementAccess(
+                        currentNamespaceLocalName,
+                        createAssignment(
+                            createElementAccess(
+                                currentNamespaceLocalName,
+                                name
+                            ),
+                            transformEnumMemberDeclarationValue(member)
+                        )
+                    ),
+                    name
+                ),
+                member
+            );
+        }
+
+        /**
+         * Transforms the value of an enum member.
+         *
+         * @param member The enum member node.
+         */
+        function transformEnumMemberDeclarationValue(member: EnumMember): Expression {
+            const value = resolver.getConstantValue(member);
+            if (value !== undefined) {
+                return createLiteral(value);
+            }
+            else if (member.initializer) {
+                return visitNode(member.initializer, visitor, isExpression);
+            }
+            else {
+                return createVoidZero();
+            }
+        }
+
+        /**
+         * Determines whether to elide an enum declaration.
+         *
+         * @param node The enum declaration node.
+         */
+        function shouldElideEnumDeclaration(node: EnumDeclaration) {
+            return isConst(node)
+                && !compilerOptions.preserveConstEnums
+                && !compilerOptions.isolatedModules;
+        }
+
+        /**
+         * Visits an await expression.
+         *
+         * This function will be called any time a TypeScript await expression is encountered.
+         *
+         * @param node The await expression node.
+         */
+        function visitAwaitExpression(node: AwaitExpression): Expression {
+            return setOriginalNode(
+                createYield(
+                    visitNode(node.expression, visitor, isExpression),
+                    /*location*/ node
+                ),
+                node
+            );
+        }
+
+        /**
+         * Visits a parenthesized expression that contains either a type assertion or an `as`
+         * expression.
+         *
+         * @param node The parenthesized expression node.
+         */
+        function visitParenthesizedExpression(node: ParenthesizedExpression): Expression {
+            // Make sure we consider all nested cast expressions, e.g.:
+            // (<any><number><any>-A).x;
+            const expression = visitNode(node.expression, visitor, isExpression);
+            if (currentParent.kind !== SyntaxKind.ArrowFunction) {
+                // We have an expression of the form: (<Type>SubExpr)
+                // Emitting this as (SubExpr) is really not desirable. We would like to emit the subexpr as is.
+                // Omitting the parentheses, however, could cause change in the semantics of the generated
+                // code if the casted expression has a lower precedence than the rest of the expression, e.g.:
+                //      (<any>new A).foo should be emitted as (new A).foo and not new A.foo
+                //      (<any>typeof A).toString() should be emitted as (typeof A).toString() and not typeof A.toString()
+                //      new (<any>A()) should be emitted as new (A()) and not new A()
+                //      (<any>function foo() { })() should be emitted as an IIF (function foo(){})() and not declaration function foo(){} ()
+                if (expression.kind !== SyntaxKind.PrefixUnaryExpression &&
+                    expression.kind !== SyntaxKind.VoidExpression &&
+                    expression.kind !== SyntaxKind.TypeOfExpression &&
+                    expression.kind !== SyntaxKind.DeleteExpression &&
+                    expression.kind !== SyntaxKind.PostfixUnaryExpression &&
+                    expression.kind !== SyntaxKind.NewExpression &&
+                    !(expression.kind === SyntaxKind.CallExpression && currentParent.kind === SyntaxKind.NewExpression) &&
+                    !(expression.kind === SyntaxKind.FunctionExpression && currentParent.kind === SyntaxKind.CallExpression) &&
+                    !(expression.kind === SyntaxKind.NumericLiteral && currentParent.kind === SyntaxKind.PropertyAccessExpression)) {
+                    return trackChildOfNotEmittedNode(node, expression, node.expression);
+                }
+            }
+
+            return setOriginalNode(
+                createParen(expression, node),
+                node
+            );
+        }
+
+        function visitAssertionExpression(node: AssertionExpression): Expression {
+            const expression = visitNode((<TypeAssertion | AsExpression>node).expression, visitor, isExpression);
+            return trackChildOfNotEmittedNode(node, expression, node.expression);
+        }
+
+        function trackChildOfNotEmittedNode<T extends Node>(parent: Node, child: T, original: T) {
+            if (!child.parent && !child.original) {
+                child = cloneNode(child, child, child.flags, child.parent, original);
+            }
+
+            setNodeEmitFlags(parent, NodeEmitFlags.IsNotEmittedNode);
+            setNodeEmitFlags(child, NodeEmitFlags.EmitCommentsOfNotEmittedParent);
+            return child;
+        }
+
+        /**
+         * Visits a module declaration node.
+         *
+         * This function will be called any time a TypeScript namespace (ModuleDeclaration) is encountered.
+         *
+         * @param node The module declaration node.
+         */
+        function visitModuleDeclaration(node: ModuleDeclaration) {
+            if (shouldElideModuleDeclaration(node)) {
+                return undefined;
+            }
+
+            Debug.assert(isIdentifier(node.name));
+
+            enableExpressionSubstitutionForNamespaceExports();
+
+            const savedCurrentNamespaceLocalName = currentNamespaceLocalName;
+            const modifiers = visitNodes(node.modifiers, visitor, isModifier);
+            const statements: Statement[] = [];
+
+            let location = node;
+            if (!isModuleMergedWithClass(node)) {
+                // var x;
+                statements.push(
+                    createVariableStatement(
+                        modifiers,
+                        createVariableDeclarationList([
+                            createVariableDeclaration(<Identifier>node.name)
+                        ]),
+                        location
+                    )
+                );
+                location = undefined;
+            }
+
+            const name = isNamespaceExport(node)
+                ? getNamespaceMemberName(node.name)
+                : getSynthesizedNode(node.name);
+
+            let moduleParam: Expression = createLogicalOr(
+                name,
+                createAssignment(
+                    name,
+                    createObjectLiteral([])
+                )
+            );
+
+            if (isNamespaceExport(node)) {
+                moduleParam = createAssignment(cloneNode(node.name), moduleParam);
+            }
+
+            currentNamespaceLocalName = getGeneratedNameForNode(node);
+            currentNamespace = node;
+
+            //  (function (x_1) {
+            //      x_1.y = ...;
+            //  })(x || (x = {}));
+            statements.push(
+                setOriginalNode(
+                    createStatement(
+                        createCall(
+                            createParen(
+                                createFunctionExpression(
+                                    /*asteriskToken*/ undefined,
+                                    /*name*/ undefined,
+                                    [createParameter(currentNamespaceLocalName)],
+                                    transformModuleBody(node)
+                                )
+                            ),
+                            [moduleParam]
+                        )
+                    ),
+                    node
+                )
+            );
+
+            currentNamespaceLocalName = savedCurrentNamespaceLocalName;
+            return createNodeArrayNode(statements);
+        }
+
+        /**
+         * Transforms the body of a module declaration.
+         *
+         * @param node The module declaration node.
+         */
+        function transformModuleBody(node: ModuleDeclaration): Block {
+            const statements: Statement[] = [];
+            startLexicalEnvironment();
+            const body = node.body;
+            if (body.kind === SyntaxKind.ModuleBlock) {
+                addNodes(statements, visitNodes((<ModuleBlock>body).statements, namespaceElementVisitor, isStatement));
+            }
+            else {
+                addNode(statements, visitModuleDeclaration(<ModuleDeclaration>body));
+            }
+
+            addNodes(statements, endLexicalEnvironment());
+            return createBlock(statements);
+        }
+
+        /**
+         * Determines whether to elide a module declaration.
+         *
+         * @param node The module declaration node.
+         */
+        function shouldElideModuleDeclaration(node: ModuleDeclaration) {
+            return !isInstantiatedModule(node, compilerOptions.preserveConstEnums || compilerOptions.isolatedModules);
+        }
+
+        /**
+         * Determines whether a module declaration has a name that merges with a class declaration.
+         *
+         * @param node The module declaration node.
+         */
+        function isModuleMergedWithClass(node: ModuleDeclaration) {
+            return !!(resolver.getNodeCheckFlags(getOriginalNode(node)) & NodeCheckFlags.LexicalModuleMergesWithClass);
+        }
+
+        /**
+         * Visits an import equals declaration.
+         *
+         * @param node The import equals declaration node.
+         */
+        function visitImportEqualsDeclaration(node: ImportEqualsDeclaration): OneOrMany<Statement> {
+            Debug.assert(!isExternalModuleImportEqualsDeclaration(node));
+            if (shouldElideImportEqualsDeclaration(node)) {
+                return undefined;
+            }
+
+            const moduleReference = createExpressionFromEntityName(<EntityName>node.moduleReference);
+            if (isNamedExternalModuleExport(node) || !isNamespaceExport(node)) {
+                //  export var ${name} = ${moduleReference};
+                //  var ${name} = ${moduleReference};
+                return setOriginalNode(
+                    createVariableStatement(
+                        visitNodes(node.modifiers, visitor, isModifier),
+                        createVariableDeclarationList([
+                            createVariableDeclaration(node.name, moduleReference)
+                        ]),
+                        node
+                    ),
+                    node
+                );
+            }
+            else {
+                // exports.${name} = ${moduleReference};
+                return setOriginalNode(
+                    createNamespaceExport(
+                        getSynthesizedNode(node.name),
+                        moduleReference,
+                        node
+                    ),
+                    node
+                );
+            }
+        }
+
+        /**
+         * Determines whether to elide an import equals declaration.
+         *
+         * @param node The import equals declaration node.
+         */
+        function shouldElideImportEqualsDeclaration(node: ImportEqualsDeclaration) {
+            // preserve old compiler's behavior: emit 'var' for import declaration (even if we do not consider them referenced) when
+            // - current file is not external module
+            // - import declaration is top level and target is value imported by entity name
+            return !resolver.isReferencedAliasDeclaration(node)
+                && (isExternalModule(currentSourceFile) || !resolver.isTopLevelValueImportEqualsWithEntityName(node));
+        }
+
+        /**
+         * Gets a value indicating whether the node is exported from an external module.
+         *
+         * @param node The node to test.
+         */
+        function isExternalModuleExport(node: Node) {
+            return currentNamespace === undefined
+                && (node.flags & NodeFlags.Export) !== 0;
+        }
+
+        /**
+         * Gets a value indicating whether the node is a named export from an external module.
+         *
+         * @param node The node to test.
+         */
+        function isNamedExternalModuleExport(node: Node) {
+            return isExternalModuleExport(node)
+                && (node.flags & NodeFlags.Default) === 0;
+        }
+
+        /**
+         * Gets a value indicating whether the node is the default export of an external module.
+         *
+         * @param node The node to test.
+         */
+        function isDefaultExternalModuleExport(node: Node) {
+            return isExternalModuleExport(node)
+                && (node.flags & NodeFlags.Default) !== 0;
+        }
+
+        /**
+         * Gets a value indicating whether the node is exported from a namespace.
+         *
+         * @param node The node to test.
+         */
+        function isNamespaceExport(node: Node) {
+            return currentNamespace !== undefined
+                && (node.flags & NodeFlags.Export) !== 0;
+        }
+
+        /**
+         * Creates a statement for the provided expression. This is used in calls to `map`.
+         */
+        function expressionToStatement(expression: Expression) {
+            return createStatement(expression, /*location*/ undefined);
+        }
+
+        function createNamespaceExport(exportName: Identifier, exportValue: Expression, location?: TextRange) {
+            return createStatement(
+                createAssignment(
+                    getNamespaceMemberName(exportName),
+                    exportValue
+                ),
+                location
+            );
+        }
+
+        function createModuleExport(exportName: Identifier) {
+            return createExportDeclaration(
+                createNamedExports([
+                    createExportSpecifier(exportName)
+                ])
+            );
+        }
+
+        function getNamespaceMemberName(name: Identifier): Expression {
+            return createPropertyAccess(currentNamespaceLocalName, getSynthesizedNode(name));
+        }
+
+        function getDeclarationName(node: ClassExpression | ClassDeclaration | FunctionDeclaration | EnumDeclaration) {
+            return node.name ? getSynthesizedNode(node.name) : getGeneratedNameForNode(node);
+        }
+
+        function getClassPrototype(node: ClassExpression | ClassDeclaration) {
+            return createPropertyAccess(getDeclarationName(node), "prototype");
+        }
+
+        function getClassMemberPrefix(node: ClassExpression | ClassDeclaration, member: ClassElement) {
+            return member.flags & NodeFlags.Static
+                ? getDeclarationName(node)
+                : getClassPrototype(node);
+        }
+
+        function onBeforeEmitNode(node: Node): void {
+            previousOnBeforeEmitNode(node);
+
+            const kind = node.kind;
+            if (hasEnabledExpressionSubstitutionForDecoratedClasses
+                && kind === SyntaxKind.ClassDeclaration && node.decorators) {
+                currentDecoratedClassAliases[getOriginalNodeId(node)] = decoratedClassAliases[getOriginalNodeId(node)];
+            }
+
+            if (hasEnabledExpressionSubstitutionForAsyncMethodsWithSuper
+                && (kind === SyntaxKind.ClassDeclaration
+                    || kind === SyntaxKind.Constructor
+                    || kind === SyntaxKind.MethodDeclaration
+                    || kind === SyntaxKind.GetAccessor
+                    || kind === SyntaxKind.SetAccessor)) {
+
+                if (!superContainerStack) {
+                    superContainerStack = [];
+                }
+
+                superContainerStack.push(<SuperContainer>node);
+            }
+
+            if (hasEnabledExpressionSubstitutionForNamespaceExports
+                && kind === SyntaxKind.ModuleDeclaration) {
+                namespaceNestLevel++;
+            }
+        }
+
+        function onAfterEmitNode(node: Node): void {
+            previousOnAfterEmitNode(node);
+
+            const kind = node.kind;
+            if (hasEnabledExpressionSubstitutionForDecoratedClasses
+                && kind === SyntaxKind.ClassDeclaration && node.decorators) {
+                currentDecoratedClassAliases[getOriginalNodeId(node)] = undefined;
+            }
+
+            if (hasEnabledExpressionSubstitutionForAsyncMethodsWithSuper
+                && (kind === SyntaxKind.ClassDeclaration
+                    || kind === SyntaxKind.Constructor
+                    || kind === SyntaxKind.MethodDeclaration
+                    || kind === SyntaxKind.GetAccessor
+                    || kind === SyntaxKind.SetAccessor)) {
+
+                if (superContainerStack) {
+                    superContainerStack.pop();
+                }
+            }
+
+            if (hasEnabledExpressionSubstitutionForNamespaceExports
+                && kind === SyntaxKind.ModuleDeclaration) {
+                namespaceNestLevel--;
+            }
+        }
+
+        function substituteExpression(node: Expression): Expression {
+            node = previousExpressionSubstitution(node);
+
+            switch (node.kind) {
+                case SyntaxKind.Identifier:
+                    return substituteExpressionIdentifier(<Identifier>node);
+            }
+
+            if (hasEnabledExpressionSubstitutionForAsyncMethodsWithSuper) {
+                switch (node.kind) {
+                    case SyntaxKind.CallExpression:
+                        return substituteCallExpression(<CallExpression>node);
+                    case SyntaxKind.PropertyAccessExpression:
+                        return substitutePropertyAccessExpression(<PropertyAccessExpression>node);
+                    case SyntaxKind.ElementAccessExpression:
+                        return substituteElementAccessExpression(<ElementAccessExpression>node);
+                }
+            }
+
+            return node;
+        }
+
+        function substituteExpressionIdentifier(node: Identifier): Expression {
+            if (hasEnabledExpressionSubstitutionForDecoratedClasses) {
+                const original = getOriginalNode(node);
+                if (isIdentifier(original)) {
+                    if (resolver.getNodeCheckFlags(original) & NodeCheckFlags.BodyScopedClassBinding) {
+                        // Due to the emit for class decorators, any reference to the class from inside of the class body
+                        // must instead be rewritten to point to a temporary variable to avoid issues with the double-bind
+                        // behavior of class names in ES6.
+                        const declaration = resolver.getReferencedValueDeclaration(original);
+                        if (declaration) {
+                            const classAlias = currentDecoratedClassAliases[getNodeId(declaration)];
+                            if (classAlias) {
+                                return cloneNode(classAlias);
+                            }
+                        }
+                    }
+                }
+            }
+
+            if (hasEnabledExpressionSubstitutionForNamespaceExports
+                && namespaceNestLevel > 0) {
+                // If we are nested within a namespace declaration, we may need to qualifiy
+                // an identifier that is exported from a merged namespace.
+                const original = getOriginalNode(node);
+                if (isIdentifier(original) && original.parent) {
+                    const container = resolver.getReferencedExportContainer(original);
+                    if (container && container.kind === SyntaxKind.ModuleDeclaration) {
+                        return createPropertyAccess(getGeneratedNameForNode(container), node, /*location*/ node);
+                    }
+                }
+            }
+
+            return node;
+        }
+
+        function substituteCallExpression(node: CallExpression): Expression {
+            const expression = node.expression;
+            if (isSuperPropertyOrElementAccess(expression)) {
+                const flags = getSuperContainerAsyncMethodFlags();
+                if (flags) {
+                    const argumentExpression = isPropertyAccessExpression(expression)
+                        ? substitutePropertyAccessExpression(expression)
+                        : substituteElementAccessExpression(expression);
+                    return createCall(
+                        createPropertyAccess(argumentExpression, "call"),
+                        [
+                            createThis(),
+                            ...node.arguments
+                        ]
+                    );
+                }
+            }
+            return node;
+        }
+
+        function substitutePropertyAccessExpression(node: PropertyAccessExpression) {
+            if (node.expression.kind === SyntaxKind.SuperKeyword) {
+                const flags = getSuperContainerAsyncMethodFlags();
+                if (flags) {
+                    return createSuperAccessInAsyncMethod(
+                        createLiteral(node.name.text),
+                        flags,
+                        node
+                    );
+                }
+            }
+
+            return node;
+        }
+
+        function substituteElementAccessExpression(node: ElementAccessExpression) {
+            if (node.expression.kind === SyntaxKind.SuperKeyword) {
+                const flags = getSuperContainerAsyncMethodFlags();
+                if (flags) {
+                    return createSuperAccessInAsyncMethod(
+                        node.argumentExpression,
+                        flags,
+                        node
+                    );
+                }
+            }
+
+            return node;
+        }
+
+        function enableExpressionSubstitutionForAsyncMethodsWithSuper() {
+            if (!hasEnabledExpressionSubstitutionForAsyncMethodsWithSuper) {
+                hasEnabledExpressionSubstitutionForAsyncMethodsWithSuper = true;
+
+                // We need to enable substitutions for call, property access, and element access
+                // if we need to rewrite super calls.
+                context.enableExpressionSubstitution(SyntaxKind.CallExpression);
+                context.enableExpressionSubstitution(SyntaxKind.PropertyAccessExpression);
+                context.enableExpressionSubstitution(SyntaxKind.ElementAccessExpression);
+
+                // We need to be notified when entering and exiting declarations that bind super.
+                context.enableEmitNotification(SyntaxKind.ClassDeclaration);
+                context.enableEmitNotification(SyntaxKind.MethodDeclaration);
+                context.enableEmitNotification(SyntaxKind.GetAccessor);
+                context.enableEmitNotification(SyntaxKind.SetAccessor);
+                context.enableEmitNotification(SyntaxKind.Constructor);
+            }
+        }
+
+        function enableExpressionSubstitutionForDecoratedClasses() {
+            if (!hasEnabledExpressionSubstitutionForDecoratedClasses) {
+                hasEnabledExpressionSubstitutionForDecoratedClasses = true;
+
+                // We need to enable substitutions for identifiers. This allows us to
+                // substitute class names inside of a class declaration.
+                context.enableExpressionSubstitution(SyntaxKind.Identifier);
+
+                // Keep track of class aliases.
+                decoratedClassAliases = {};
+                currentDecoratedClassAliases = {};
+            }
+        }
+
+        function enableExpressionSubstitutionForNamespaceExports() {
+            if (!hasEnabledExpressionSubstitutionForNamespaceExports) {
+                hasEnabledExpressionSubstitutionForNamespaceExports = true;
+
+                // We need to enable substitutions for identifiers. This allows us to
+                // substitute the names of exported members of a namespace.
+                context.enableExpressionSubstitution(SyntaxKind.Identifier);
+
+                // We need to be notified when entering and exiting namespaces.
+                context.enableEmitNotification(SyntaxKind.ModuleDeclaration);
+
+                // Keep track of namespace nesting depth
+                namespaceNestLevel = 0;
+            }
+        }
+
+        function createSuperAccessInAsyncMethod(argumentExpression: Expression, flags: NodeCheckFlags, location: TextRange): LeftHandSideExpression {
+            if (flags & NodeCheckFlags.AsyncMethodWithSuperBinding) {
+                return createPropertyAccess(
+                    createCall(
+                        createIdentifier("_super"),
+                        [argumentExpression]
+                    ),
+                    "value",
+                    location
+                );
+            }
+            else {
+                return createCall(
+                    createIdentifier("_super"),
+                    [argumentExpression],
+                    location
+                );
+            }
+        }
+
+        function getSuperContainerAsyncMethodFlags() {
+            const container = lastOrUndefined(superContainerStack);
+            return container !== undefined
+                && resolver.getNodeCheckFlags(getOriginalNode(container)) & (NodeCheckFlags.AsyncMethodWithSuper | NodeCheckFlags.AsyncMethodWithSuperBinding);
+        }
+    }
 }