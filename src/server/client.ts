/// <reference path="session.ts" />

namespace ts.server {

    export interface SessionClientHost extends LanguageServiceHost {
        writeMessage(message: string): void;
    }

    interface CompletionEntry extends CompletionInfo {
        fileName: string;
        position: number;
    }

    interface RenameEntry extends RenameInfo {
        fileName: string;
        position: number;
        locations: RenameLocation[];
        findInStrings: boolean;
        findInComments: boolean;
    }

    export class SessionClient implements LanguageService {
        private sequence: number = 0;
        private lineMaps: ts.Map<number[]> = {};
        private messages: string[] = [];
        private lastRenameEntry: RenameEntry;

        constructor(private host: SessionClientHost) {
        }

        public onMessage(message: string): void {
            this.messages.push(message);
        }

        private writeMessage(message: string): void {
            this.host.writeMessage(message);
        }

        private getLineMap(fileName: string): number[] {
            let lineMap = ts.lookUp(this.lineMaps, fileName);
            if (!lineMap) {
                const scriptSnapshot = this.host.getScriptSnapshot(fileName);
                lineMap = this.lineMaps[fileName] = ts.computeLineStarts(scriptSnapshot.getText(0, scriptSnapshot.getLength()));
            }
            return lineMap;
        }

        private lineOffsetToPosition(fileName: string, lineOffset: protocol.Location, lineMap?: number[]): number {
            lineMap = lineMap || this.getLineMap(fileName);
            return ts.computePositionOfLineAndCharacter(lineMap, lineOffset.line - 1, lineOffset.offset - 1);
        }

        private positionToOneBasedLineOffset(fileName: string, position: number): protocol.Location {
            const lineOffset = ts.computeLineAndCharacterOfPosition(this.getLineMap(fileName), position);
            return {
                line: lineOffset.line + 1,
                offset: lineOffset.character + 1
            };
        }

        private convertCodeEditsToTextChange(fileName: string, codeEdit: protocol.CodeEdit): ts.TextChange {
            const start = this.lineOffsetToPosition(fileName, codeEdit.start);
            const end = this.lineOffsetToPosition(fileName, codeEdit.end);

            return {
                span: ts.createTextSpanFromBounds(start, end),
                newText: codeEdit.newText
            };
        }

        private processRequest<T extends protocol.Request>(command: string, args?: any): T {
            const request: protocol.Request = {
                seq: this.sequence,
                type: "request",
                arguments: args,
                command
            };
            this.sequence++;

            this.writeMessage(JSON.stringify(request));

            return <T>request;
        }

        private processResponse<T extends protocol.Response>(request: protocol.Request): T {
            let foundResponseMessage = false;
            let lastMessage: string;
            let response: T;
            while (!foundResponseMessage) {
                lastMessage = this.messages.shift();
                Debug.assert(!!lastMessage, "Did not receive any responses.");
                const responseBody = processMessage(lastMessage);
                try {
                    response = JSON.parse(responseBody);
                    // the server may emit events before emitting the response. We
                    // want to ignore these events for testing purpose.
                    if (response.type === "response") {
                        foundResponseMessage = true;
                    }
                }
                catch (e) {
                    throw new Error("Malformed response: Failed to parse server response: " + lastMessage + ". \r\n  Error details: " + e.message);
                }
            }

            // verify the sequence numbers
            Debug.assert(response.request_seq === request.seq, "Malformed response: response sequence number did not match request sequence number.");

            // unmarshal errors
            if (!response.success) {
                throw new Error("Error " + response.message);
            }

            Debug.assert(!!response.body, "Malformed response: Unexpected empty response body.");

            return response;

            function processMessage(message: string) {
                // Read the content length
                const contentLengthPrefix = "Content-Length: ";
                const lines = message.split("\r\n");
                Debug.assert(lines.length >= 2, "Malformed response: Expected 3 lines in the response.");

                const contentLengthText = lines[0];
                Debug.assert(contentLengthText.indexOf(contentLengthPrefix) === 0, "Malformed response: Response text did not contain content-length header.");
                const contentLength = parseInt(contentLengthText.substring(contentLengthPrefix.length));

                // Read the body
                const responseBody = lines[2];

                // Verify content length
                Debug.assert(responseBody.length + 1 === contentLength, "Malformed response: Content length did not match the response's body length.");
                return responseBody;
            }
        }

        openFile(fileName: string, content?: string, scriptKindName?: "TS" | "JS" | "TSX" | "JSX"): void {
            const args: protocol.OpenRequestArgs = { file: fileName, fileContent: content, scriptKindName };
            this.processRequest(CommandNames.Open, args);
        }

        closeFile(fileName: string): void {
            const args: protocol.FileRequestArgs = { file: fileName };
            this.processRequest(CommandNames.Close, args);
        }

        changeFile(fileName: string, start: number, end: number, newText: string): void {
            // clear the line map after an edit
            this.lineMaps[fileName] = undefined;

            const lineOffset = this.positionToOneBasedLineOffset(fileName, start);
            const endLineOffset = this.positionToOneBasedLineOffset(fileName, end);

            const args: protocol.ChangeRequestArgs = {
                file: fileName,
                line: lineOffset.line,
                offset: lineOffset.offset,
                endLine: endLineOffset.line,
                endOffset: endLineOffset.offset,
                insertString: newText
            };

            this.processRequest(CommandNames.Change, args);
        }

        getQuickInfoAtPosition(fileName: string, position: number): QuickInfo {
            const lineOffset = this.positionToOneBasedLineOffset(fileName, position);
            const args: protocol.FileLocationRequestArgs = {
                file: fileName,
                line: lineOffset.line,
                offset: lineOffset.offset
            };

            const request = this.processRequest<protocol.QuickInfoRequest>(CommandNames.Quickinfo, args);
            const response = this.processResponse<protocol.QuickInfoResponse>(request);

            const start = this.lineOffsetToPosition(fileName, response.body.start);
            const end = this.lineOffsetToPosition(fileName, response.body.end);

            return {
                kind: response.body.kind,
                kindModifiers: response.body.kindModifiers,
                textSpan: ts.createTextSpanFromBounds(start, end),
                displayParts: [{ kind: "text", text: response.body.displayString }],
                documentation: [{ kind: "text", text: response.body.documentation }]
            };
        }

        getProjectInfo(fileName: string, needFileNameList: boolean): protocol.ProjectInfo {
            const args: protocol.ProjectInfoRequestArgs = {
                file: fileName,
                needFileNameList: needFileNameList
            };

            const request = this.processRequest<protocol.ProjectInfoRequest>(CommandNames.ProjectInfo, args);
            const response = this.processResponse<protocol.ProjectInfoResponse>(request);

            return {
                configFileName: response.body.configFileName,
                fileNames: response.body.fileNames
            };
        }

        getCompletionsAtPosition(fileName: string, position: number): CompletionInfo {
            const lineOffset = this.positionToOneBasedLineOffset(fileName, position);
            const args: protocol.CompletionsRequestArgs = {
                file: fileName,
                line: lineOffset.line,
                offset: lineOffset.offset,
                prefix: undefined
            };

            const request = this.processRequest<protocol.CompletionsRequest>(CommandNames.Completions, args);
            const response = this.processResponse<protocol.CompletionsResponse>(request);

            return {
                isMemberCompletion: false,
                isNewIdentifierLocation: false,
                entries: response.body
            };
        }

        getCompletionEntryDetails(fileName: string, position: number, entryName: string): CompletionEntryDetails {
            const lineOffset = this.positionToOneBasedLineOffset(fileName, position);
            const args: protocol.CompletionDetailsRequestArgs = {
                file: fileName,
                line: lineOffset.line,
                offset: lineOffset.offset,
                entryNames: [entryName]
            };

            const request = this.processRequest<protocol.CompletionDetailsRequest>(CommandNames.CompletionDetails, args);
            const response = this.processResponse<protocol.CompletionDetailsResponse>(request);
            Debug.assert(response.body.length === 1, "Unexpected length of completion details response body.");
            return response.body[0];
        }

        getNavigateToItems(searchValue: string): NavigateToItem[] {
            const args: protocol.NavtoRequestArgs = {
                searchValue,
                file: this.host.getScriptFileNames()[0]
            };

            const request = this.processRequest<protocol.NavtoRequest>(CommandNames.Navto, args);
            const response = this.processResponse<protocol.NavtoResponse>(request);

            return response.body.map(entry => {
                const fileName = entry.file;
                const start = this.lineOffsetToPosition(fileName, entry.start);
                const end = this.lineOffsetToPosition(fileName, entry.end);

                return {
                    name: entry.name,
                    containerName: entry.containerName || "",
                    containerKind: entry.containerKind || "",
                    kind: entry.kind,
                    kindModifiers: entry.kindModifiers,
                    matchKind: entry.matchKind,
                    isCaseSensitive: entry.isCaseSensitive,
                    fileName: fileName,
                    textSpan: ts.createTextSpanFromBounds(start, end)
                };
            });
        }

        getFormattingEditsForRange(fileName: string, start: number, end: number, options: ts.FormatCodeOptions): ts.TextChange[] {
            const startLineOffset = this.positionToOneBasedLineOffset(fileName, start);
            const endLineOffset = this.positionToOneBasedLineOffset(fileName, end);
            const args: protocol.FormatRequestArgs = {
                file: fileName,
                line: startLineOffset.line,
                offset: startLineOffset.offset,
                endLine: endLineOffset.line,
                endOffset: endLineOffset.offset,
            };

            // TODO: handle FormatCodeOptions
            const request = this.processRequest<protocol.FormatRequest>(CommandNames.Format, args);
            const response = this.processResponse<protocol.FormatResponse>(request);

            return response.body.map(entry => this.convertCodeEditsToTextChange(fileName, entry));
        }

        getFormattingEditsForDocument(fileName: string, options: ts.FormatCodeOptions): ts.TextChange[] {
            return this.getFormattingEditsForRange(fileName, 0, this.host.getScriptSnapshot(fileName).getLength(), options);
        }

        getFormattingEditsAfterKeystroke(fileName: string, position: number, key: string, options: FormatCodeOptions): ts.TextChange[] {
            const lineOffset = this.positionToOneBasedLineOffset(fileName, position);
            const args: protocol.FormatOnKeyRequestArgs = {
                file: fileName,
                line: lineOffset.line,
                offset: lineOffset.offset,
                key: key
            };

            // TODO: handle FormatCodeOptions
            const request = this.processRequest<protocol.FormatOnKeyRequest>(CommandNames.Formatonkey, args);
            const response = this.processResponse<protocol.FormatResponse>(request);

            return response.body.map(entry => this.convertCodeEditsToTextChange(fileName, entry));
        }

        getDefinitionAtPosition(fileName: string, position: number): DefinitionInfo[] {
            const lineOffset = this.positionToOneBasedLineOffset(fileName, position);
            const args: protocol.FileLocationRequestArgs = {
                file: fileName,
                line: lineOffset.line,
                offset: lineOffset.offset,
            };

            const request = this.processRequest<protocol.DefinitionRequest>(CommandNames.Definition, args);
            const response = this.processResponse<protocol.DefinitionResponse>(request);

            return response.body.map(entry => {
                const fileName = entry.file;
                const start = this.lineOffsetToPosition(fileName, entry.start);
                const end = this.lineOffsetToPosition(fileName, entry.end);
                return {
                    containerKind: "",
                    containerName: "",
                    fileName: fileName,
                    textSpan: ts.createTextSpanFromBounds(start, end),
                    kind: "",
                    name: ""
                };
            });
        }

        getTypeDefinitionAtPosition(fileName: string, position: number): DefinitionInfo[] {
            const lineOffset = this.positionToOneBasedLineOffset(fileName, position);
            const args: protocol.FileLocationRequestArgs = {
                file: fileName,
                line: lineOffset.line,
                offset: lineOffset.offset,
            };

            const request = this.processRequest<protocol.TypeDefinitionRequest>(CommandNames.TypeDefinition, args);
            const response = this.processResponse<protocol.TypeDefinitionResponse>(request);

            return response.body.map(entry => {
                const fileName = entry.file;
                const start = this.lineOffsetToPosition(fileName, entry.start);
                const end = this.lineOffsetToPosition(fileName, entry.end);
                return {
                    containerKind: "",
                    containerName: "",
                    fileName: fileName,
                    textSpan: ts.createTextSpanFromBounds(start, end),
                    kind: "",
                    name: ""
                };
            });
        }

        findReferences(fileName: string, position: number): ReferencedSymbol[] {
            // Not yet implemented.
            return [];
        }

        getReferencesAtPosition(fileName: string, position: number): ReferenceEntry[] {
            const lineOffset = this.positionToOneBasedLineOffset(fileName, position);
            const args: protocol.FileLocationRequestArgs = {
                file: fileName,
                line: lineOffset.line,
                offset: lineOffset.offset,
            };

            const request = this.processRequest<protocol.ReferencesRequest>(CommandNames.References, args);
            const response = this.processResponse<protocol.ReferencesResponse>(request);

            return response.body.refs.map(entry => {
                const fileName = entry.file;
                const start = this.lineOffsetToPosition(fileName, entry.start);
                const end = this.lineOffsetToPosition(fileName, entry.end);
                return {
                    fileName: fileName,
                    textSpan: ts.createTextSpanFromBounds(start, end),
                    isWriteAccess: entry.isWriteAccess,
                    isDefinition: entry.isDefinition,
                };
            });
        }

        getEmitOutput(fileName: string): EmitOutput {
            throw new Error("Not Implemented Yet.");
        }

        getSyntacticDiagnostics(fileName: string): Diagnostic[] {
            throw new Error("Not Implemented Yet.");
        }

        getSemanticDiagnostics(fileName: string): Diagnostic[] {
            throw new Error("Not Implemented Yet.");
        }

        getCompilerOptionsDiagnostics(): Diagnostic[] {
            throw new Error("Not Implemented Yet.");
        }

        getRenameInfo(fileName: string, position: number, findInStrings?: boolean, findInComments?: boolean): RenameInfo {
            const lineOffset = this.positionToOneBasedLineOffset(fileName, position);
            const args: protocol.RenameRequestArgs = {
                file: fileName,
                line: lineOffset.line,
                offset: lineOffset.offset,
                findInStrings,
                findInComments
            };

            const request = this.processRequest<protocol.RenameRequest>(CommandNames.Rename, args);
            const response = this.processResponse<protocol.RenameResponse>(request);
            const locations: RenameLocation[] = [];
            response.body.locs.map((entry: protocol.SpanGroup) => {
                const fileName = entry.file;
                entry.locs.map((loc: protocol.TextSpan) => {
                    const start = this.lineOffsetToPosition(fileName, loc.start);
                    const end = this.lineOffsetToPosition(fileName, loc.end);
                    locations.push({
                        textSpan: ts.createTextSpanFromBounds(start, end),
                        fileName: fileName
                    });
                });
            });
            return this.lastRenameEntry = {
                canRename: response.body.info.canRename,
                displayName: response.body.info.displayName,
                fullDisplayName: response.body.info.fullDisplayName,
                kind: response.body.info.kind,
                kindModifiers: response.body.info.kindModifiers,
                localizedErrorMessage: response.body.info.localizedErrorMessage,
                triggerSpan: ts.createTextSpanFromBounds(position, position),
                fileName: fileName,
                position: position,
                findInStrings: findInStrings,
                findInComments: findInComments,
                locations: locations
            };
        }

        findRenameLocations(fileName: string, position: number, findInStrings: boolean, findInComments: boolean): RenameLocation[] {
            if (!this.lastRenameEntry ||
                this.lastRenameEntry.fileName !== fileName ||
                this.lastRenameEntry.position !== position ||
                this.lastRenameEntry.findInStrings !== findInStrings ||
                this.lastRenameEntry.findInComments !== findInComments) {
                this.getRenameInfo(fileName, position, findInStrings, findInComments);
            }

            return this.lastRenameEntry.locations;
        }

        decodeNavigationBarItems(items: protocol.NavigationBarItem[], fileName: string, lineMap: number[]): NavigationBarItem[] {
            if (!items) {
                return [];
            }

            return items.map(item => ({
                text: item.text,
                kind: item.kind,
                kindModifiers: item.kindModifiers || "",
<<<<<<< HEAD
                spans: item.spans.map(span => createTextSpanFromBounds(this.lineOffsetToPosition(fileName, span.start), this.lineOffsetToPosition(fileName, span.end))),
                childItems: this.decodeNavigationBarItems(item.childItems, fileName),
=======
                spans: item.spans.map(span =>
                    createTextSpanFromBounds(
                        this.lineOffsetToPosition(fileName, span.start, lineMap),
                        this.lineOffsetToPosition(fileName, span.end, lineMap))),
                childItems: this.decodeNavigationBarItems(item.childItems, fileName, lineMap),
>>>>>>> b8074872
                indent: item.indent,
                bolded: false,
                grayed: false
            }));
        }

        getNavigationBarItems(fileName: string): NavigationBarItem[] {
            const args: protocol.FileRequestArgs = {
                file: fileName
            };

            const request = this.processRequest<protocol.NavBarRequest>(CommandNames.NavBar, args);
            const response = this.processResponse<protocol.NavBarResponse>(request);

            const lineMap = this.getLineMap(fileName);
            return this.decodeNavigationBarItems(response.body, fileName, lineMap);
        }

        getNameOrDottedNameSpan(fileName: string, startPos: number, endPos: number): TextSpan {
            throw new Error("Not Implemented Yet.");
        }

        getBreakpointStatementAtPosition(fileName: string, position: number): TextSpan {
            throw new Error("Not Implemented Yet.");
        }

        getSignatureHelpItems(fileName: string, position: number): SignatureHelpItems {
            const lineOffset = this.positionToOneBasedLineOffset(fileName, position);
            const args: protocol.SignatureHelpRequestArgs = {
                file: fileName,
                line: lineOffset.line,
                offset: lineOffset.offset
            };

            const request = this.processRequest<protocol.SignatureHelpRequest>(CommandNames.SignatureHelp, args);
            const response = this.processResponse<protocol.SignatureHelpResponse>(request);

            if (!response.body) {
                return undefined;
            }

            const helpItems: protocol.SignatureHelpItems = response.body;
            const span = helpItems.applicableSpan;
            const start = this.lineOffsetToPosition(fileName, span.start);
            const end = this.lineOffsetToPosition(fileName, span.end);

            const result: SignatureHelpItems = {
                items: helpItems.items,
                applicableSpan: {
                    start: start,
                    length: end - start
                },
                selectedItemIndex: helpItems.selectedItemIndex,
                argumentIndex: helpItems.argumentIndex,
                argumentCount: helpItems.argumentCount,
            };
            return result;
        }

        getOccurrencesAtPosition(fileName: string, position: number): ReferenceEntry[] {
            const lineOffset = this.positionToOneBasedLineOffset(fileName, position);
            const args: protocol.FileLocationRequestArgs = {
                file: fileName,
                line: lineOffset.line,
                offset: lineOffset.offset,
            };

            const request = this.processRequest<protocol.OccurrencesRequest>(CommandNames.Occurrences, args);
            const response = this.processResponse<protocol.OccurrencesResponse>(request);

            return response.body.map(entry => {
                const fileName = entry.file;
                const start = this.lineOffsetToPosition(fileName, entry.start);
                const end = this.lineOffsetToPosition(fileName, entry.end);
                return {
                    fileName,
                    textSpan: ts.createTextSpanFromBounds(start, end),
                    isWriteAccess: entry.isWriteAccess,
                    isDefinition: false
                };
            });
        }

        getDocumentHighlights(fileName: string, position: number, filesToSearch: string[]): DocumentHighlights[] {
            const { line, offset } = this.positionToOneBasedLineOffset(fileName, position);
            const args: protocol.DocumentHighlightsRequestArgs = { file: fileName, line, offset, filesToSearch };

            const request = this.processRequest<protocol.DocumentHighlightsRequest>(CommandNames.DocumentHighlights, args);
            const response = this.processResponse<protocol.DocumentHighlightsResponse>(request);

            const self = this;
            return response.body.map(convertToDocumentHighlights);

            function convertToDocumentHighlights(item: ts.server.protocol.DocumentHighlightsItem): ts.DocumentHighlights {
                const { file, highlightSpans } = item;

                return {
                    fileName: file,
                    highlightSpans: highlightSpans.map(convertHighlightSpan)
                };

                function convertHighlightSpan(span: ts.server.protocol.HighlightSpan): ts.HighlightSpan {
                    const start = self.lineOffsetToPosition(file, span.start);
                    const end = self.lineOffsetToPosition(file, span.end);
                    return {
                        textSpan: ts.createTextSpanFromBounds(start, end),
                        kind: span.kind
                    };
                }
            }
        }

        getOutliningSpans(fileName: string): OutliningSpan[] {
            throw new Error("Not Implemented Yet.");
        }

        getTodoComments(fileName: string, descriptors: TodoCommentDescriptor[]): TodoComment[] {
            throw new Error("Not Implemented Yet.");
        }

        getDocCommentTemplateAtPosition(fileName: string, position: number): TextInsertion {
            throw new Error("Not Implemented Yet.");
        }

        isValidBraceCompletionAtPostion(fileName: string, position: number, openingBrace: number): boolean {
            throw new Error("Not Implemented Yet.");
        }

        getCodeFixesAtPosition(fileName: string, start: number, end: number, errorCodes: string[]): ts.CodeFix[] {
            throw new Error("Not Implemented Yet.");
        }

        getBraceMatchingAtPosition(fileName: string, position: number): TextSpan[] {
            const lineOffset = this.positionToOneBasedLineOffset(fileName, position);
            const args: protocol.FileLocationRequestArgs = {
                file: fileName,
                line: lineOffset.line,
                offset: lineOffset.offset,
            };

            const request = this.processRequest<protocol.BraceRequest>(CommandNames.Brace, args);
            const response = this.processResponse<protocol.BraceResponse>(request);

            return response.body.map(entry => {
                const start = this.lineOffsetToPosition(fileName, entry.start);
                const end = this.lineOffsetToPosition(fileName, entry.end);
                return {
                    start: start,
                    length: end - start,
                };
            });
        }

        getIndentationAtPosition(fileName: string, position: number, options: EditorOptions): number {
            throw new Error("Not Implemented Yet.");
        }

        getSyntacticClassifications(fileName: string, span: TextSpan): ClassifiedSpan[] {
            throw new Error("Not Implemented Yet.");
        }

        getSemanticClassifications(fileName: string, span: TextSpan): ClassifiedSpan[] {
            throw new Error("Not Implemented Yet.");
        }

        getEncodedSyntacticClassifications(fileName: string, span: TextSpan): Classifications {
            throw new Error("Not Implemented Yet.");
        }

        getEncodedSemanticClassifications(fileName: string, span: TextSpan): Classifications {
            throw new Error("Not Implemented Yet.");
        }

        getProgram(): Program {
            throw new Error("SourceFile objects are not serializable through the server protocol.");
        }

        getNonBoundSourceFile(fileName: string): SourceFile {
            throw new Error("SourceFile objects are not serializable through the server protocol.");
        }

        cleanupSemanticCache(): void {
            throw new Error("cleanupSemanticCache is not available through the server layer.");
        }

        dispose(): void {
            throw new Error("dispose is not available through the server layer.");
        }
    }
}
<|MERGE_RESOLUTION|>--- conflicted
+++ resolved
@@ -1,661 +1,656 @@
-/// <reference path="session.ts" />
-
-namespace ts.server {
-
-    export interface SessionClientHost extends LanguageServiceHost {
-        writeMessage(message: string): void;
-    }
-
-    interface CompletionEntry extends CompletionInfo {
-        fileName: string;
-        position: number;
-    }
-
-    interface RenameEntry extends RenameInfo {
-        fileName: string;
-        position: number;
-        locations: RenameLocation[];
-        findInStrings: boolean;
-        findInComments: boolean;
-    }
-
-    export class SessionClient implements LanguageService {
-        private sequence: number = 0;
-        private lineMaps: ts.Map<number[]> = {};
-        private messages: string[] = [];
-        private lastRenameEntry: RenameEntry;
-
-        constructor(private host: SessionClientHost) {
-        }
-
-        public onMessage(message: string): void {
-            this.messages.push(message);
-        }
-
-        private writeMessage(message: string): void {
-            this.host.writeMessage(message);
-        }
-
-        private getLineMap(fileName: string): number[] {
-            let lineMap = ts.lookUp(this.lineMaps, fileName);
-            if (!lineMap) {
-                const scriptSnapshot = this.host.getScriptSnapshot(fileName);
-                lineMap = this.lineMaps[fileName] = ts.computeLineStarts(scriptSnapshot.getText(0, scriptSnapshot.getLength()));
-            }
-            return lineMap;
-        }
-
-        private lineOffsetToPosition(fileName: string, lineOffset: protocol.Location, lineMap?: number[]): number {
-            lineMap = lineMap || this.getLineMap(fileName);
-            return ts.computePositionOfLineAndCharacter(lineMap, lineOffset.line - 1, lineOffset.offset - 1);
-        }
-
-        private positionToOneBasedLineOffset(fileName: string, position: number): protocol.Location {
-            const lineOffset = ts.computeLineAndCharacterOfPosition(this.getLineMap(fileName), position);
-            return {
-                line: lineOffset.line + 1,
-                offset: lineOffset.character + 1
-            };
-        }
-
-        private convertCodeEditsToTextChange(fileName: string, codeEdit: protocol.CodeEdit): ts.TextChange {
-            const start = this.lineOffsetToPosition(fileName, codeEdit.start);
-            const end = this.lineOffsetToPosition(fileName, codeEdit.end);
-
-            return {
-                span: ts.createTextSpanFromBounds(start, end),
-                newText: codeEdit.newText
-            };
-        }
-
-        private processRequest<T extends protocol.Request>(command: string, args?: any): T {
-            const request: protocol.Request = {
-                seq: this.sequence,
-                type: "request",
-                arguments: args,
-                command
-            };
-            this.sequence++;
-
-            this.writeMessage(JSON.stringify(request));
-
-            return <T>request;
-        }
-
-        private processResponse<T extends protocol.Response>(request: protocol.Request): T {
-            let foundResponseMessage = false;
-            let lastMessage: string;
-            let response: T;
-            while (!foundResponseMessage) {
-                lastMessage = this.messages.shift();
-                Debug.assert(!!lastMessage, "Did not receive any responses.");
-                const responseBody = processMessage(lastMessage);
-                try {
-                    response = JSON.parse(responseBody);
-                    // the server may emit events before emitting the response. We
-                    // want to ignore these events for testing purpose.
-                    if (response.type === "response") {
-                        foundResponseMessage = true;
-                    }
-                }
-                catch (e) {
-                    throw new Error("Malformed response: Failed to parse server response: " + lastMessage + ". \r\n  Error details: " + e.message);
-                }
-            }
-
-            // verify the sequence numbers
-            Debug.assert(response.request_seq === request.seq, "Malformed response: response sequence number did not match request sequence number.");
-
-            // unmarshal errors
-            if (!response.success) {
-                throw new Error("Error " + response.message);
-            }
-
-            Debug.assert(!!response.body, "Malformed response: Unexpected empty response body.");
-
-            return response;
-
-            function processMessage(message: string) {
-                // Read the content length
-                const contentLengthPrefix = "Content-Length: ";
-                const lines = message.split("\r\n");
-                Debug.assert(lines.length >= 2, "Malformed response: Expected 3 lines in the response.");
-
-                const contentLengthText = lines[0];
-                Debug.assert(contentLengthText.indexOf(contentLengthPrefix) === 0, "Malformed response: Response text did not contain content-length header.");
-                const contentLength = parseInt(contentLengthText.substring(contentLengthPrefix.length));
-
-                // Read the body
-                const responseBody = lines[2];
-
-                // Verify content length
-                Debug.assert(responseBody.length + 1 === contentLength, "Malformed response: Content length did not match the response's body length.");
-                return responseBody;
-            }
-        }
-
-        openFile(fileName: string, content?: string, scriptKindName?: "TS" | "JS" | "TSX" | "JSX"): void {
-            const args: protocol.OpenRequestArgs = { file: fileName, fileContent: content, scriptKindName };
-            this.processRequest(CommandNames.Open, args);
-        }
-
-        closeFile(fileName: string): void {
-            const args: protocol.FileRequestArgs = { file: fileName };
-            this.processRequest(CommandNames.Close, args);
-        }
-
-        changeFile(fileName: string, start: number, end: number, newText: string): void {
-            // clear the line map after an edit
-            this.lineMaps[fileName] = undefined;
-
-            const lineOffset = this.positionToOneBasedLineOffset(fileName, start);
-            const endLineOffset = this.positionToOneBasedLineOffset(fileName, end);
-
-            const args: protocol.ChangeRequestArgs = {
-                file: fileName,
-                line: lineOffset.line,
-                offset: lineOffset.offset,
-                endLine: endLineOffset.line,
-                endOffset: endLineOffset.offset,
-                insertString: newText
-            };
-
-            this.processRequest(CommandNames.Change, args);
-        }
-
-        getQuickInfoAtPosition(fileName: string, position: number): QuickInfo {
-            const lineOffset = this.positionToOneBasedLineOffset(fileName, position);
-            const args: protocol.FileLocationRequestArgs = {
-                file: fileName,
-                line: lineOffset.line,
-                offset: lineOffset.offset
-            };
-
-            const request = this.processRequest<protocol.QuickInfoRequest>(CommandNames.Quickinfo, args);
-            const response = this.processResponse<protocol.QuickInfoResponse>(request);
-
-            const start = this.lineOffsetToPosition(fileName, response.body.start);
-            const end = this.lineOffsetToPosition(fileName, response.body.end);
-
-            return {
-                kind: response.body.kind,
-                kindModifiers: response.body.kindModifiers,
-                textSpan: ts.createTextSpanFromBounds(start, end),
-                displayParts: [{ kind: "text", text: response.body.displayString }],
-                documentation: [{ kind: "text", text: response.body.documentation }]
-            };
-        }
-
-        getProjectInfo(fileName: string, needFileNameList: boolean): protocol.ProjectInfo {
-            const args: protocol.ProjectInfoRequestArgs = {
-                file: fileName,
-                needFileNameList: needFileNameList
-            };
-
-            const request = this.processRequest<protocol.ProjectInfoRequest>(CommandNames.ProjectInfo, args);
-            const response = this.processResponse<protocol.ProjectInfoResponse>(request);
-
-            return {
-                configFileName: response.body.configFileName,
-                fileNames: response.body.fileNames
-            };
-        }
-
-        getCompletionsAtPosition(fileName: string, position: number): CompletionInfo {
-            const lineOffset = this.positionToOneBasedLineOffset(fileName, position);
-            const args: protocol.CompletionsRequestArgs = {
-                file: fileName,
-                line: lineOffset.line,
-                offset: lineOffset.offset,
-                prefix: undefined
-            };
-
-            const request = this.processRequest<protocol.CompletionsRequest>(CommandNames.Completions, args);
-            const response = this.processResponse<protocol.CompletionsResponse>(request);
-
-            return {
-                isMemberCompletion: false,
-                isNewIdentifierLocation: false,
-                entries: response.body
-            };
-        }
-
-        getCompletionEntryDetails(fileName: string, position: number, entryName: string): CompletionEntryDetails {
-            const lineOffset = this.positionToOneBasedLineOffset(fileName, position);
-            const args: protocol.CompletionDetailsRequestArgs = {
-                file: fileName,
-                line: lineOffset.line,
-                offset: lineOffset.offset,
-                entryNames: [entryName]
-            };
-
-            const request = this.processRequest<protocol.CompletionDetailsRequest>(CommandNames.CompletionDetails, args);
-            const response = this.processResponse<protocol.CompletionDetailsResponse>(request);
-            Debug.assert(response.body.length === 1, "Unexpected length of completion details response body.");
-            return response.body[0];
-        }
-
-        getNavigateToItems(searchValue: string): NavigateToItem[] {
-            const args: protocol.NavtoRequestArgs = {
-                searchValue,
-                file: this.host.getScriptFileNames()[0]
-            };
-
-            const request = this.processRequest<protocol.NavtoRequest>(CommandNames.Navto, args);
-            const response = this.processResponse<protocol.NavtoResponse>(request);
-
-            return response.body.map(entry => {
-                const fileName = entry.file;
-                const start = this.lineOffsetToPosition(fileName, entry.start);
-                const end = this.lineOffsetToPosition(fileName, entry.end);
-
-                return {
-                    name: entry.name,
-                    containerName: entry.containerName || "",
-                    containerKind: entry.containerKind || "",
-                    kind: entry.kind,
-                    kindModifiers: entry.kindModifiers,
-                    matchKind: entry.matchKind,
-                    isCaseSensitive: entry.isCaseSensitive,
-                    fileName: fileName,
-                    textSpan: ts.createTextSpanFromBounds(start, end)
-                };
-            });
-        }
-
-        getFormattingEditsForRange(fileName: string, start: number, end: number, options: ts.FormatCodeOptions): ts.TextChange[] {
-            const startLineOffset = this.positionToOneBasedLineOffset(fileName, start);
-            const endLineOffset = this.positionToOneBasedLineOffset(fileName, end);
-            const args: protocol.FormatRequestArgs = {
-                file: fileName,
-                line: startLineOffset.line,
-                offset: startLineOffset.offset,
-                endLine: endLineOffset.line,
-                endOffset: endLineOffset.offset,
-            };
-
-            // TODO: handle FormatCodeOptions
-            const request = this.processRequest<protocol.FormatRequest>(CommandNames.Format, args);
-            const response = this.processResponse<protocol.FormatResponse>(request);
-
-            return response.body.map(entry => this.convertCodeEditsToTextChange(fileName, entry));
-        }
-
-        getFormattingEditsForDocument(fileName: string, options: ts.FormatCodeOptions): ts.TextChange[] {
-            return this.getFormattingEditsForRange(fileName, 0, this.host.getScriptSnapshot(fileName).getLength(), options);
-        }
-
-        getFormattingEditsAfterKeystroke(fileName: string, position: number, key: string, options: FormatCodeOptions): ts.TextChange[] {
-            const lineOffset = this.positionToOneBasedLineOffset(fileName, position);
-            const args: protocol.FormatOnKeyRequestArgs = {
-                file: fileName,
-                line: lineOffset.line,
-                offset: lineOffset.offset,
-                key: key
-            };
-
-            // TODO: handle FormatCodeOptions
-            const request = this.processRequest<protocol.FormatOnKeyRequest>(CommandNames.Formatonkey, args);
-            const response = this.processResponse<protocol.FormatResponse>(request);
-
-            return response.body.map(entry => this.convertCodeEditsToTextChange(fileName, entry));
-        }
-
-        getDefinitionAtPosition(fileName: string, position: number): DefinitionInfo[] {
-            const lineOffset = this.positionToOneBasedLineOffset(fileName, position);
-            const args: protocol.FileLocationRequestArgs = {
-                file: fileName,
-                line: lineOffset.line,
-                offset: lineOffset.offset,
-            };
-
-            const request = this.processRequest<protocol.DefinitionRequest>(CommandNames.Definition, args);
-            const response = this.processResponse<protocol.DefinitionResponse>(request);
-
-            return response.body.map(entry => {
-                const fileName = entry.file;
-                const start = this.lineOffsetToPosition(fileName, entry.start);
-                const end = this.lineOffsetToPosition(fileName, entry.end);
-                return {
-                    containerKind: "",
-                    containerName: "",
-                    fileName: fileName,
-                    textSpan: ts.createTextSpanFromBounds(start, end),
-                    kind: "",
-                    name: ""
-                };
-            });
-        }
-
-        getTypeDefinitionAtPosition(fileName: string, position: number): DefinitionInfo[] {
-            const lineOffset = this.positionToOneBasedLineOffset(fileName, position);
-            const args: protocol.FileLocationRequestArgs = {
-                file: fileName,
-                line: lineOffset.line,
-                offset: lineOffset.offset,
-            };
-
-            const request = this.processRequest<protocol.TypeDefinitionRequest>(CommandNames.TypeDefinition, args);
-            const response = this.processResponse<protocol.TypeDefinitionResponse>(request);
-
-            return response.body.map(entry => {
-                const fileName = entry.file;
-                const start = this.lineOffsetToPosition(fileName, entry.start);
-                const end = this.lineOffsetToPosition(fileName, entry.end);
-                return {
-                    containerKind: "",
-                    containerName: "",
-                    fileName: fileName,
-                    textSpan: ts.createTextSpanFromBounds(start, end),
-                    kind: "",
-                    name: ""
-                };
-            });
-        }
-
-        findReferences(fileName: string, position: number): ReferencedSymbol[] {
-            // Not yet implemented.
-            return [];
-        }
-
-        getReferencesAtPosition(fileName: string, position: number): ReferenceEntry[] {
-            const lineOffset = this.positionToOneBasedLineOffset(fileName, position);
-            const args: protocol.FileLocationRequestArgs = {
-                file: fileName,
-                line: lineOffset.line,
-                offset: lineOffset.offset,
-            };
-
-            const request = this.processRequest<protocol.ReferencesRequest>(CommandNames.References, args);
-            const response = this.processResponse<protocol.ReferencesResponse>(request);
-
-            return response.body.refs.map(entry => {
-                const fileName = entry.file;
-                const start = this.lineOffsetToPosition(fileName, entry.start);
-                const end = this.lineOffsetToPosition(fileName, entry.end);
-                return {
-                    fileName: fileName,
-                    textSpan: ts.createTextSpanFromBounds(start, end),
-                    isWriteAccess: entry.isWriteAccess,
-                    isDefinition: entry.isDefinition,
-                };
-            });
-        }
-
-        getEmitOutput(fileName: string): EmitOutput {
-            throw new Error("Not Implemented Yet.");
-        }
-
-        getSyntacticDiagnostics(fileName: string): Diagnostic[] {
-            throw new Error("Not Implemented Yet.");
-        }
-
-        getSemanticDiagnostics(fileName: string): Diagnostic[] {
-            throw new Error("Not Implemented Yet.");
-        }
-
-        getCompilerOptionsDiagnostics(): Diagnostic[] {
-            throw new Error("Not Implemented Yet.");
-        }
-
-        getRenameInfo(fileName: string, position: number, findInStrings?: boolean, findInComments?: boolean): RenameInfo {
-            const lineOffset = this.positionToOneBasedLineOffset(fileName, position);
-            const args: protocol.RenameRequestArgs = {
-                file: fileName,
-                line: lineOffset.line,
-                offset: lineOffset.offset,
-                findInStrings,
-                findInComments
-            };
-
-            const request = this.processRequest<protocol.RenameRequest>(CommandNames.Rename, args);
-            const response = this.processResponse<protocol.RenameResponse>(request);
-            const locations: RenameLocation[] = [];
-            response.body.locs.map((entry: protocol.SpanGroup) => {
-                const fileName = entry.file;
-                entry.locs.map((loc: protocol.TextSpan) => {
-                    const start = this.lineOffsetToPosition(fileName, loc.start);
-                    const end = this.lineOffsetToPosition(fileName, loc.end);
-                    locations.push({
-                        textSpan: ts.createTextSpanFromBounds(start, end),
-                        fileName: fileName
-                    });
-                });
-            });
-            return this.lastRenameEntry = {
-                canRename: response.body.info.canRename,
-                displayName: response.body.info.displayName,
-                fullDisplayName: response.body.info.fullDisplayName,
-                kind: response.body.info.kind,
-                kindModifiers: response.body.info.kindModifiers,
-                localizedErrorMessage: response.body.info.localizedErrorMessage,
-                triggerSpan: ts.createTextSpanFromBounds(position, position),
-                fileName: fileName,
-                position: position,
-                findInStrings: findInStrings,
-                findInComments: findInComments,
-                locations: locations
-            };
-        }
-
-        findRenameLocations(fileName: string, position: number, findInStrings: boolean, findInComments: boolean): RenameLocation[] {
-            if (!this.lastRenameEntry ||
-                this.lastRenameEntry.fileName !== fileName ||
-                this.lastRenameEntry.position !== position ||
-                this.lastRenameEntry.findInStrings !== findInStrings ||
-                this.lastRenameEntry.findInComments !== findInComments) {
-                this.getRenameInfo(fileName, position, findInStrings, findInComments);
-            }
-
-            return this.lastRenameEntry.locations;
-        }
-
-        decodeNavigationBarItems(items: protocol.NavigationBarItem[], fileName: string, lineMap: number[]): NavigationBarItem[] {
-            if (!items) {
-                return [];
-            }
-
-            return items.map(item => ({
-                text: item.text,
-                kind: item.kind,
-                kindModifiers: item.kindModifiers || "",
-<<<<<<< HEAD
-                spans: item.spans.map(span => createTextSpanFromBounds(this.lineOffsetToPosition(fileName, span.start), this.lineOffsetToPosition(fileName, span.end))),
-                childItems: this.decodeNavigationBarItems(item.childItems, fileName),
-=======
-                spans: item.spans.map(span =>
-                    createTextSpanFromBounds(
-                        this.lineOffsetToPosition(fileName, span.start, lineMap),
-                        this.lineOffsetToPosition(fileName, span.end, lineMap))),
-                childItems: this.decodeNavigationBarItems(item.childItems, fileName, lineMap),
->>>>>>> b8074872
-                indent: item.indent,
-                bolded: false,
-                grayed: false
-            }));
-        }
-
-        getNavigationBarItems(fileName: string): NavigationBarItem[] {
-            const args: protocol.FileRequestArgs = {
-                file: fileName
-            };
-
-            const request = this.processRequest<protocol.NavBarRequest>(CommandNames.NavBar, args);
-            const response = this.processResponse<protocol.NavBarResponse>(request);
-
-            const lineMap = this.getLineMap(fileName);
-            return this.decodeNavigationBarItems(response.body, fileName, lineMap);
-        }
-
-        getNameOrDottedNameSpan(fileName: string, startPos: number, endPos: number): TextSpan {
-            throw new Error("Not Implemented Yet.");
-        }
-
-        getBreakpointStatementAtPosition(fileName: string, position: number): TextSpan {
-            throw new Error("Not Implemented Yet.");
-        }
-
-        getSignatureHelpItems(fileName: string, position: number): SignatureHelpItems {
-            const lineOffset = this.positionToOneBasedLineOffset(fileName, position);
-            const args: protocol.SignatureHelpRequestArgs = {
-                file: fileName,
-                line: lineOffset.line,
-                offset: lineOffset.offset
-            };
-
-            const request = this.processRequest<protocol.SignatureHelpRequest>(CommandNames.SignatureHelp, args);
-            const response = this.processResponse<protocol.SignatureHelpResponse>(request);
-
-            if (!response.body) {
-                return undefined;
-            }
-
-            const helpItems: protocol.SignatureHelpItems = response.body;
-            const span = helpItems.applicableSpan;
-            const start = this.lineOffsetToPosition(fileName, span.start);
-            const end = this.lineOffsetToPosition(fileName, span.end);
-
-            const result: SignatureHelpItems = {
-                items: helpItems.items,
-                applicableSpan: {
-                    start: start,
-                    length: end - start
-                },
-                selectedItemIndex: helpItems.selectedItemIndex,
-                argumentIndex: helpItems.argumentIndex,
-                argumentCount: helpItems.argumentCount,
-            };
-            return result;
-        }
-
-        getOccurrencesAtPosition(fileName: string, position: number): ReferenceEntry[] {
-            const lineOffset = this.positionToOneBasedLineOffset(fileName, position);
-            const args: protocol.FileLocationRequestArgs = {
-                file: fileName,
-                line: lineOffset.line,
-                offset: lineOffset.offset,
-            };
-
-            const request = this.processRequest<protocol.OccurrencesRequest>(CommandNames.Occurrences, args);
-            const response = this.processResponse<protocol.OccurrencesResponse>(request);
-
-            return response.body.map(entry => {
-                const fileName = entry.file;
-                const start = this.lineOffsetToPosition(fileName, entry.start);
-                const end = this.lineOffsetToPosition(fileName, entry.end);
-                return {
-                    fileName,
-                    textSpan: ts.createTextSpanFromBounds(start, end),
-                    isWriteAccess: entry.isWriteAccess,
-                    isDefinition: false
-                };
-            });
-        }
-
-        getDocumentHighlights(fileName: string, position: number, filesToSearch: string[]): DocumentHighlights[] {
-            const { line, offset } = this.positionToOneBasedLineOffset(fileName, position);
-            const args: protocol.DocumentHighlightsRequestArgs = { file: fileName, line, offset, filesToSearch };
-
-            const request = this.processRequest<protocol.DocumentHighlightsRequest>(CommandNames.DocumentHighlights, args);
-            const response = this.processResponse<protocol.DocumentHighlightsResponse>(request);
-
-            const self = this;
-            return response.body.map(convertToDocumentHighlights);
-
-            function convertToDocumentHighlights(item: ts.server.protocol.DocumentHighlightsItem): ts.DocumentHighlights {
-                const { file, highlightSpans } = item;
-
-                return {
-                    fileName: file,
-                    highlightSpans: highlightSpans.map(convertHighlightSpan)
-                };
-
-                function convertHighlightSpan(span: ts.server.protocol.HighlightSpan): ts.HighlightSpan {
-                    const start = self.lineOffsetToPosition(file, span.start);
-                    const end = self.lineOffsetToPosition(file, span.end);
-                    return {
-                        textSpan: ts.createTextSpanFromBounds(start, end),
-                        kind: span.kind
-                    };
-                }
-            }
-        }
-
-        getOutliningSpans(fileName: string): OutliningSpan[] {
-            throw new Error("Not Implemented Yet.");
-        }
-
-        getTodoComments(fileName: string, descriptors: TodoCommentDescriptor[]): TodoComment[] {
-            throw new Error("Not Implemented Yet.");
-        }
-
-        getDocCommentTemplateAtPosition(fileName: string, position: number): TextInsertion {
-            throw new Error("Not Implemented Yet.");
-        }
-
-        isValidBraceCompletionAtPostion(fileName: string, position: number, openingBrace: number): boolean {
-            throw new Error("Not Implemented Yet.");
-        }
-
-        getCodeFixesAtPosition(fileName: string, start: number, end: number, errorCodes: string[]): ts.CodeFix[] {
-            throw new Error("Not Implemented Yet.");
-        }
-
-        getBraceMatchingAtPosition(fileName: string, position: number): TextSpan[] {
-            const lineOffset = this.positionToOneBasedLineOffset(fileName, position);
-            const args: protocol.FileLocationRequestArgs = {
-                file: fileName,
-                line: lineOffset.line,
-                offset: lineOffset.offset,
-            };
-
-            const request = this.processRequest<protocol.BraceRequest>(CommandNames.Brace, args);
-            const response = this.processResponse<protocol.BraceResponse>(request);
-
-            return response.body.map(entry => {
-                const start = this.lineOffsetToPosition(fileName, entry.start);
-                const end = this.lineOffsetToPosition(fileName, entry.end);
-                return {
-                    start: start,
-                    length: end - start,
-                };
-            });
-        }
-
-        getIndentationAtPosition(fileName: string, position: number, options: EditorOptions): number {
-            throw new Error("Not Implemented Yet.");
-        }
-
-        getSyntacticClassifications(fileName: string, span: TextSpan): ClassifiedSpan[] {
-            throw new Error("Not Implemented Yet.");
-        }
-
-        getSemanticClassifications(fileName: string, span: TextSpan): ClassifiedSpan[] {
-            throw new Error("Not Implemented Yet.");
-        }
-
-        getEncodedSyntacticClassifications(fileName: string, span: TextSpan): Classifications {
-            throw new Error("Not Implemented Yet.");
-        }
-
-        getEncodedSemanticClassifications(fileName: string, span: TextSpan): Classifications {
-            throw new Error("Not Implemented Yet.");
-        }
-
-        getProgram(): Program {
-            throw new Error("SourceFile objects are not serializable through the server protocol.");
-        }
-
-        getNonBoundSourceFile(fileName: string): SourceFile {
-            throw new Error("SourceFile objects are not serializable through the server protocol.");
-        }
-
-        cleanupSemanticCache(): void {
-            throw new Error("cleanupSemanticCache is not available through the server layer.");
-        }
-
-        dispose(): void {
-            throw new Error("dispose is not available through the server layer.");
-        }
-    }
-}
+/// <reference path="session.ts" />
+
+namespace ts.server {
+
+    export interface SessionClientHost extends LanguageServiceHost {
+        writeMessage(message: string): void;
+    }
+
+    interface CompletionEntry extends CompletionInfo {
+        fileName: string;
+        position: number;
+    }
+
+    interface RenameEntry extends RenameInfo {
+        fileName: string;
+        position: number;
+        locations: RenameLocation[];
+        findInStrings: boolean;
+        findInComments: boolean;
+    }
+
+    export class SessionClient implements LanguageService {
+        private sequence: number = 0;
+        private lineMaps: ts.Map<number[]> = {};
+        private messages: string[] = [];
+        private lastRenameEntry: RenameEntry;
+
+        constructor(private host: SessionClientHost) {
+        }
+
+        public onMessage(message: string): void {
+            this.messages.push(message);
+        }
+
+        private writeMessage(message: string): void {
+            this.host.writeMessage(message);
+        }
+
+        private getLineMap(fileName: string): number[] {
+            let lineMap = ts.lookUp(this.lineMaps, fileName);
+            if (!lineMap) {
+                const scriptSnapshot = this.host.getScriptSnapshot(fileName);
+                lineMap = this.lineMaps[fileName] = ts.computeLineStarts(scriptSnapshot.getText(0, scriptSnapshot.getLength()));
+            }
+            return lineMap;
+        }
+
+        private lineOffsetToPosition(fileName: string, lineOffset: protocol.Location, lineMap?: number[]): number {
+            lineMap = lineMap || this.getLineMap(fileName);
+            return ts.computePositionOfLineAndCharacter(lineMap, lineOffset.line - 1, lineOffset.offset - 1);
+        }
+
+        private positionToOneBasedLineOffset(fileName: string, position: number): protocol.Location {
+            const lineOffset = ts.computeLineAndCharacterOfPosition(this.getLineMap(fileName), position);
+            return {
+                line: lineOffset.line + 1,
+                offset: lineOffset.character + 1
+            };
+        }
+
+        private convertCodeEditsToTextChange(fileName: string, codeEdit: protocol.CodeEdit): ts.TextChange {
+            const start = this.lineOffsetToPosition(fileName, codeEdit.start);
+            const end = this.lineOffsetToPosition(fileName, codeEdit.end);
+
+            return {
+                span: ts.createTextSpanFromBounds(start, end),
+                newText: codeEdit.newText
+            };
+        }
+
+        private processRequest<T extends protocol.Request>(command: string, args?: any): T {
+            const request: protocol.Request = {
+                seq: this.sequence,
+                type: "request",
+                arguments: args,
+                command
+            };
+            this.sequence++;
+
+            this.writeMessage(JSON.stringify(request));
+
+            return <T>request;
+        }
+
+        private processResponse<T extends protocol.Response>(request: protocol.Request): T {
+            let foundResponseMessage = false;
+            let lastMessage: string;
+            let response: T;
+            while (!foundResponseMessage) {
+                lastMessage = this.messages.shift();
+                Debug.assert(!!lastMessage, "Did not receive any responses.");
+                const responseBody = processMessage(lastMessage);
+                try {
+                    response = JSON.parse(responseBody);
+                    // the server may emit events before emitting the response. We
+                    // want to ignore these events for testing purpose.
+                    if (response.type === "response") {
+                        foundResponseMessage = true;
+                    }
+                }
+                catch (e) {
+                    throw new Error("Malformed response: Failed to parse server response: " + lastMessage + ". \r\n  Error details: " + e.message);
+                }
+            }
+
+            // verify the sequence numbers
+            Debug.assert(response.request_seq === request.seq, "Malformed response: response sequence number did not match request sequence number.");
+
+            // unmarshal errors
+            if (!response.success) {
+                throw new Error("Error " + response.message);
+            }
+
+            Debug.assert(!!response.body, "Malformed response: Unexpected empty response body.");
+
+            return response;
+
+            function processMessage(message: string) {
+                // Read the content length
+                const contentLengthPrefix = "Content-Length: ";
+                const lines = message.split("\r\n");
+                Debug.assert(lines.length >= 2, "Malformed response: Expected 3 lines in the response.");
+
+                const contentLengthText = lines[0];
+                Debug.assert(contentLengthText.indexOf(contentLengthPrefix) === 0, "Malformed response: Response text did not contain content-length header.");
+                const contentLength = parseInt(contentLengthText.substring(contentLengthPrefix.length));
+
+                // Read the body
+                const responseBody = lines[2];
+
+                // Verify content length
+                Debug.assert(responseBody.length + 1 === contentLength, "Malformed response: Content length did not match the response's body length.");
+                return responseBody;
+            }
+        }
+
+        openFile(fileName: string, content?: string, scriptKindName?: "TS" | "JS" | "TSX" | "JSX"): void {
+            const args: protocol.OpenRequestArgs = { file: fileName, fileContent: content, scriptKindName };
+            this.processRequest(CommandNames.Open, args);
+        }
+
+        closeFile(fileName: string): void {
+            const args: protocol.FileRequestArgs = { file: fileName };
+            this.processRequest(CommandNames.Close, args);
+        }
+
+        changeFile(fileName: string, start: number, end: number, newText: string): void {
+            // clear the line map after an edit
+            this.lineMaps[fileName] = undefined;
+
+            const lineOffset = this.positionToOneBasedLineOffset(fileName, start);
+            const endLineOffset = this.positionToOneBasedLineOffset(fileName, end);
+
+            const args: protocol.ChangeRequestArgs = {
+                file: fileName,
+                line: lineOffset.line,
+                offset: lineOffset.offset,
+                endLine: endLineOffset.line,
+                endOffset: endLineOffset.offset,
+                insertString: newText
+            };
+
+            this.processRequest(CommandNames.Change, args);
+        }
+
+        getQuickInfoAtPosition(fileName: string, position: number): QuickInfo {
+            const lineOffset = this.positionToOneBasedLineOffset(fileName, position);
+            const args: protocol.FileLocationRequestArgs = {
+                file: fileName,
+                line: lineOffset.line,
+                offset: lineOffset.offset
+            };
+
+            const request = this.processRequest<protocol.QuickInfoRequest>(CommandNames.Quickinfo, args);
+            const response = this.processResponse<protocol.QuickInfoResponse>(request);
+
+            const start = this.lineOffsetToPosition(fileName, response.body.start);
+            const end = this.lineOffsetToPosition(fileName, response.body.end);
+
+            return {
+                kind: response.body.kind,
+                kindModifiers: response.body.kindModifiers,
+                textSpan: ts.createTextSpanFromBounds(start, end),
+                displayParts: [{ kind: "text", text: response.body.displayString }],
+                documentation: [{ kind: "text", text: response.body.documentation }]
+            };
+        }
+
+        getProjectInfo(fileName: string, needFileNameList: boolean): protocol.ProjectInfo {
+            const args: protocol.ProjectInfoRequestArgs = {
+                file: fileName,
+                needFileNameList: needFileNameList
+            };
+
+            const request = this.processRequest<protocol.ProjectInfoRequest>(CommandNames.ProjectInfo, args);
+            const response = this.processResponse<protocol.ProjectInfoResponse>(request);
+
+            return {
+                configFileName: response.body.configFileName,
+                fileNames: response.body.fileNames
+            };
+        }
+
+        getCompletionsAtPosition(fileName: string, position: number): CompletionInfo {
+            const lineOffset = this.positionToOneBasedLineOffset(fileName, position);
+            const args: protocol.CompletionsRequestArgs = {
+                file: fileName,
+                line: lineOffset.line,
+                offset: lineOffset.offset,
+                prefix: undefined
+            };
+
+            const request = this.processRequest<protocol.CompletionsRequest>(CommandNames.Completions, args);
+            const response = this.processResponse<protocol.CompletionsResponse>(request);
+
+            return {
+                isMemberCompletion: false,
+                isNewIdentifierLocation: false,
+                entries: response.body
+            };
+        }
+
+        getCompletionEntryDetails(fileName: string, position: number, entryName: string): CompletionEntryDetails {
+            const lineOffset = this.positionToOneBasedLineOffset(fileName, position);
+            const args: protocol.CompletionDetailsRequestArgs = {
+                file: fileName,
+                line: lineOffset.line,
+                offset: lineOffset.offset,
+                entryNames: [entryName]
+            };
+
+            const request = this.processRequest<protocol.CompletionDetailsRequest>(CommandNames.CompletionDetails, args);
+            const response = this.processResponse<protocol.CompletionDetailsResponse>(request);
+            Debug.assert(response.body.length === 1, "Unexpected length of completion details response body.");
+            return response.body[0];
+        }
+
+        getNavigateToItems(searchValue: string): NavigateToItem[] {
+            const args: protocol.NavtoRequestArgs = {
+                searchValue,
+                file: this.host.getScriptFileNames()[0]
+            };
+
+            const request = this.processRequest<protocol.NavtoRequest>(CommandNames.Navto, args);
+            const response = this.processResponse<protocol.NavtoResponse>(request);
+
+            return response.body.map(entry => {
+                const fileName = entry.file;
+                const start = this.lineOffsetToPosition(fileName, entry.start);
+                const end = this.lineOffsetToPosition(fileName, entry.end);
+
+                return {
+                    name: entry.name,
+                    containerName: entry.containerName || "",
+                    containerKind: entry.containerKind || "",
+                    kind: entry.kind,
+                    kindModifiers: entry.kindModifiers,
+                    matchKind: entry.matchKind,
+                    isCaseSensitive: entry.isCaseSensitive,
+                    fileName: fileName,
+                    textSpan: ts.createTextSpanFromBounds(start, end)
+                };
+            });
+        }
+
+        getFormattingEditsForRange(fileName: string, start: number, end: number, options: ts.FormatCodeOptions): ts.TextChange[] {
+            const startLineOffset = this.positionToOneBasedLineOffset(fileName, start);
+            const endLineOffset = this.positionToOneBasedLineOffset(fileName, end);
+            const args: protocol.FormatRequestArgs = {
+                file: fileName,
+                line: startLineOffset.line,
+                offset: startLineOffset.offset,
+                endLine: endLineOffset.line,
+                endOffset: endLineOffset.offset,
+            };
+
+            // TODO: handle FormatCodeOptions
+            const request = this.processRequest<protocol.FormatRequest>(CommandNames.Format, args);
+            const response = this.processResponse<protocol.FormatResponse>(request);
+
+            return response.body.map(entry => this.convertCodeEditsToTextChange(fileName, entry));
+        }
+
+        getFormattingEditsForDocument(fileName: string, options: ts.FormatCodeOptions): ts.TextChange[] {
+            return this.getFormattingEditsForRange(fileName, 0, this.host.getScriptSnapshot(fileName).getLength(), options);
+        }
+
+        getFormattingEditsAfterKeystroke(fileName: string, position: number, key: string, options: FormatCodeOptions): ts.TextChange[] {
+            const lineOffset = this.positionToOneBasedLineOffset(fileName, position);
+            const args: protocol.FormatOnKeyRequestArgs = {
+                file: fileName,
+                line: lineOffset.line,
+                offset: lineOffset.offset,
+                key: key
+            };
+
+            // TODO: handle FormatCodeOptions
+            const request = this.processRequest<protocol.FormatOnKeyRequest>(CommandNames.Formatonkey, args);
+            const response = this.processResponse<protocol.FormatResponse>(request);
+
+            return response.body.map(entry => this.convertCodeEditsToTextChange(fileName, entry));
+        }
+
+        getDefinitionAtPosition(fileName: string, position: number): DefinitionInfo[] {
+            const lineOffset = this.positionToOneBasedLineOffset(fileName, position);
+            const args: protocol.FileLocationRequestArgs = {
+                file: fileName,
+                line: lineOffset.line,
+                offset: lineOffset.offset,
+            };
+
+            const request = this.processRequest<protocol.DefinitionRequest>(CommandNames.Definition, args);
+            const response = this.processResponse<protocol.DefinitionResponse>(request);
+
+            return response.body.map(entry => {
+                const fileName = entry.file;
+                const start = this.lineOffsetToPosition(fileName, entry.start);
+                const end = this.lineOffsetToPosition(fileName, entry.end);
+                return {
+                    containerKind: "",
+                    containerName: "",
+                    fileName: fileName,
+                    textSpan: ts.createTextSpanFromBounds(start, end),
+                    kind: "",
+                    name: ""
+                };
+            });
+        }
+
+        getTypeDefinitionAtPosition(fileName: string, position: number): DefinitionInfo[] {
+            const lineOffset = this.positionToOneBasedLineOffset(fileName, position);
+            const args: protocol.FileLocationRequestArgs = {
+                file: fileName,
+                line: lineOffset.line,
+                offset: lineOffset.offset,
+            };
+
+            const request = this.processRequest<protocol.TypeDefinitionRequest>(CommandNames.TypeDefinition, args);
+            const response = this.processResponse<protocol.TypeDefinitionResponse>(request);
+
+            return response.body.map(entry => {
+                const fileName = entry.file;
+                const start = this.lineOffsetToPosition(fileName, entry.start);
+                const end = this.lineOffsetToPosition(fileName, entry.end);
+                return {
+                    containerKind: "",
+                    containerName: "",
+                    fileName: fileName,
+                    textSpan: ts.createTextSpanFromBounds(start, end),
+                    kind: "",
+                    name: ""
+                };
+            });
+        }
+
+        findReferences(fileName: string, position: number): ReferencedSymbol[] {
+            // Not yet implemented.
+            return [];
+        }
+
+        getReferencesAtPosition(fileName: string, position: number): ReferenceEntry[] {
+            const lineOffset = this.positionToOneBasedLineOffset(fileName, position);
+            const args: protocol.FileLocationRequestArgs = {
+                file: fileName,
+                line: lineOffset.line,
+                offset: lineOffset.offset,
+            };
+
+            const request = this.processRequest<protocol.ReferencesRequest>(CommandNames.References, args);
+            const response = this.processResponse<protocol.ReferencesResponse>(request);
+
+            return response.body.refs.map(entry => {
+                const fileName = entry.file;
+                const start = this.lineOffsetToPosition(fileName, entry.start);
+                const end = this.lineOffsetToPosition(fileName, entry.end);
+                return {
+                    fileName: fileName,
+                    textSpan: ts.createTextSpanFromBounds(start, end),
+                    isWriteAccess: entry.isWriteAccess,
+                    isDefinition: entry.isDefinition,
+                };
+            });
+        }
+
+        getEmitOutput(fileName: string): EmitOutput {
+            throw new Error("Not Implemented Yet.");
+        }
+
+        getSyntacticDiagnostics(fileName: string): Diagnostic[] {
+            throw new Error("Not Implemented Yet.");
+        }
+
+        getSemanticDiagnostics(fileName: string): Diagnostic[] {
+            throw new Error("Not Implemented Yet.");
+        }
+
+        getCompilerOptionsDiagnostics(): Diagnostic[] {
+            throw new Error("Not Implemented Yet.");
+        }
+
+        getRenameInfo(fileName: string, position: number, findInStrings?: boolean, findInComments?: boolean): RenameInfo {
+            const lineOffset = this.positionToOneBasedLineOffset(fileName, position);
+            const args: protocol.RenameRequestArgs = {
+                file: fileName,
+                line: lineOffset.line,
+                offset: lineOffset.offset,
+                findInStrings,
+                findInComments
+            };
+
+            const request = this.processRequest<protocol.RenameRequest>(CommandNames.Rename, args);
+            const response = this.processResponse<protocol.RenameResponse>(request);
+            const locations: RenameLocation[] = [];
+            response.body.locs.map((entry: protocol.SpanGroup) => {
+                const fileName = entry.file;
+                entry.locs.map((loc: protocol.TextSpan) => {
+                    const start = this.lineOffsetToPosition(fileName, loc.start);
+                    const end = this.lineOffsetToPosition(fileName, loc.end);
+                    locations.push({
+                        textSpan: ts.createTextSpanFromBounds(start, end),
+                        fileName: fileName
+                    });
+                });
+            });
+            return this.lastRenameEntry = {
+                canRename: response.body.info.canRename,
+                displayName: response.body.info.displayName,
+                fullDisplayName: response.body.info.fullDisplayName,
+                kind: response.body.info.kind,
+                kindModifiers: response.body.info.kindModifiers,
+                localizedErrorMessage: response.body.info.localizedErrorMessage,
+                triggerSpan: ts.createTextSpanFromBounds(position, position),
+                fileName: fileName,
+                position: position,
+                findInStrings: findInStrings,
+                findInComments: findInComments,
+                locations: locations
+            };
+        }
+
+        findRenameLocations(fileName: string, position: number, findInStrings: boolean, findInComments: boolean): RenameLocation[] {
+            if (!this.lastRenameEntry ||
+                this.lastRenameEntry.fileName !== fileName ||
+                this.lastRenameEntry.position !== position ||
+                this.lastRenameEntry.findInStrings !== findInStrings ||
+                this.lastRenameEntry.findInComments !== findInComments) {
+                this.getRenameInfo(fileName, position, findInStrings, findInComments);
+            }
+
+            return this.lastRenameEntry.locations;
+        }
+
+        decodeNavigationBarItems(items: protocol.NavigationBarItem[], fileName: string, lineMap: number[]): NavigationBarItem[] {
+            if (!items) {
+                return [];
+            }
+
+            return items.map(item => ({
+                text: item.text,
+                kind: item.kind,
+                kindModifiers: item.kindModifiers || "",
+                spans: item.spans.map(span =>
+                    createTextSpanFromBounds(
+                        this.lineOffsetToPosition(fileName, span.start, lineMap),
+                        this.lineOffsetToPosition(fileName, span.end, lineMap))),
+                childItems: this.decodeNavigationBarItems(item.childItems, fileName, lineMap),
+                indent: item.indent,
+                bolded: false,
+                grayed: false
+            }));
+        }
+
+        getNavigationBarItems(fileName: string): NavigationBarItem[] {
+            const args: protocol.FileRequestArgs = {
+                file: fileName
+            };
+
+            const request = this.processRequest<protocol.NavBarRequest>(CommandNames.NavBar, args);
+            const response = this.processResponse<protocol.NavBarResponse>(request);
+
+            const lineMap = this.getLineMap(fileName);
+            return this.decodeNavigationBarItems(response.body, fileName, lineMap);
+        }
+
+        getNameOrDottedNameSpan(fileName: string, startPos: number, endPos: number): TextSpan {
+            throw new Error("Not Implemented Yet.");
+        }
+
+        getBreakpointStatementAtPosition(fileName: string, position: number): TextSpan {
+            throw new Error("Not Implemented Yet.");
+        }
+
+        getSignatureHelpItems(fileName: string, position: number): SignatureHelpItems {
+            const lineOffset = this.positionToOneBasedLineOffset(fileName, position);
+            const args: protocol.SignatureHelpRequestArgs = {
+                file: fileName,
+                line: lineOffset.line,
+                offset: lineOffset.offset
+            };
+
+            const request = this.processRequest<protocol.SignatureHelpRequest>(CommandNames.SignatureHelp, args);
+            const response = this.processResponse<protocol.SignatureHelpResponse>(request);
+
+            if (!response.body) {
+                return undefined;
+            }
+
+            const helpItems: protocol.SignatureHelpItems = response.body;
+            const span = helpItems.applicableSpan;
+            const start = this.lineOffsetToPosition(fileName, span.start);
+            const end = this.lineOffsetToPosition(fileName, span.end);
+
+            const result: SignatureHelpItems = {
+                items: helpItems.items,
+                applicableSpan: {
+                    start: start,
+                    length: end - start
+                },
+                selectedItemIndex: helpItems.selectedItemIndex,
+                argumentIndex: helpItems.argumentIndex,
+                argumentCount: helpItems.argumentCount,
+            };
+            return result;
+        }
+
+        getOccurrencesAtPosition(fileName: string, position: number): ReferenceEntry[] {
+            const lineOffset = this.positionToOneBasedLineOffset(fileName, position);
+            const args: protocol.FileLocationRequestArgs = {
+                file: fileName,
+                line: lineOffset.line,
+                offset: lineOffset.offset,
+            };
+
+            const request = this.processRequest<protocol.OccurrencesRequest>(CommandNames.Occurrences, args);
+            const response = this.processResponse<protocol.OccurrencesResponse>(request);
+
+            return response.body.map(entry => {
+                const fileName = entry.file;
+                const start = this.lineOffsetToPosition(fileName, entry.start);
+                const end = this.lineOffsetToPosition(fileName, entry.end);
+                return {
+                    fileName,
+                    textSpan: ts.createTextSpanFromBounds(start, end),
+                    isWriteAccess: entry.isWriteAccess,
+                    isDefinition: false
+                };
+            });
+        }
+
+        getDocumentHighlights(fileName: string, position: number, filesToSearch: string[]): DocumentHighlights[] {
+            const { line, offset } = this.positionToOneBasedLineOffset(fileName, position);
+            const args: protocol.DocumentHighlightsRequestArgs = { file: fileName, line, offset, filesToSearch };
+
+            const request = this.processRequest<protocol.DocumentHighlightsRequest>(CommandNames.DocumentHighlights, args);
+            const response = this.processResponse<protocol.DocumentHighlightsResponse>(request);
+
+            const self = this;
+            return response.body.map(convertToDocumentHighlights);
+
+            function convertToDocumentHighlights(item: ts.server.protocol.DocumentHighlightsItem): ts.DocumentHighlights {
+                const { file, highlightSpans } = item;
+
+                return {
+                    fileName: file,
+                    highlightSpans: highlightSpans.map(convertHighlightSpan)
+                };
+
+                function convertHighlightSpan(span: ts.server.protocol.HighlightSpan): ts.HighlightSpan {
+                    const start = self.lineOffsetToPosition(file, span.start);
+                    const end = self.lineOffsetToPosition(file, span.end);
+                    return {
+                        textSpan: ts.createTextSpanFromBounds(start, end),
+                        kind: span.kind
+                    };
+                }
+            }
+        }
+
+        getOutliningSpans(fileName: string): OutliningSpan[] {
+            throw new Error("Not Implemented Yet.");
+        }
+
+        getTodoComments(fileName: string, descriptors: TodoCommentDescriptor[]): TodoComment[] {
+            throw new Error("Not Implemented Yet.");
+        }
+
+        getDocCommentTemplateAtPosition(fileName: string, position: number): TextInsertion {
+            throw new Error("Not Implemented Yet.");
+        }
+
+        isValidBraceCompletionAtPostion(fileName: string, position: number, openingBrace: number): boolean {
+            throw new Error("Not Implemented Yet.");
+        }
+
+        getCodeFixesAtPosition(fileName: string, start: number, end: number, errorCodes: string[]): ts.CodeFix[] {
+            throw new Error("Not Implemented Yet.");
+        }
+
+        getBraceMatchingAtPosition(fileName: string, position: number): TextSpan[] {
+            const lineOffset = this.positionToOneBasedLineOffset(fileName, position);
+            const args: protocol.FileLocationRequestArgs = {
+                file: fileName,
+                line: lineOffset.line,
+                offset: lineOffset.offset,
+            };
+
+            const request = this.processRequest<protocol.BraceRequest>(CommandNames.Brace, args);
+            const response = this.processResponse<protocol.BraceResponse>(request);
+
+            return response.body.map(entry => {
+                const start = this.lineOffsetToPosition(fileName, entry.start);
+                const end = this.lineOffsetToPosition(fileName, entry.end);
+                return {
+                    start: start,
+                    length: end - start,
+                };
+            });
+        }
+
+        getIndentationAtPosition(fileName: string, position: number, options: EditorOptions): number {
+            throw new Error("Not Implemented Yet.");
+        }
+
+        getSyntacticClassifications(fileName: string, span: TextSpan): ClassifiedSpan[] {
+            throw new Error("Not Implemented Yet.");
+        }
+
+        getSemanticClassifications(fileName: string, span: TextSpan): ClassifiedSpan[] {
+            throw new Error("Not Implemented Yet.");
+        }
+
+        getEncodedSyntacticClassifications(fileName: string, span: TextSpan): Classifications {
+            throw new Error("Not Implemented Yet.");
+        }
+
+        getEncodedSemanticClassifications(fileName: string, span: TextSpan): Classifications {
+            throw new Error("Not Implemented Yet.");
+        }
+
+        getProgram(): Program {
+            throw new Error("SourceFile objects are not serializable through the server protocol.");
+        }
+
+        getNonBoundSourceFile(fileName: string): SourceFile {
+            throw new Error("SourceFile objects are not serializable through the server protocol.");
+        }
+
+        cleanupSemanticCache(): void {
+            throw new Error("cleanupSemanticCache is not available through the server layer.");
+        }
+
+        dispose(): void {
+            throw new Error("dispose is not available through the server layer.");
+        }
+    }
+}